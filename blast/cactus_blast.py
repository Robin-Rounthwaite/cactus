#!/usr/bin/env python
#Copyright (C) 2009-2011 by Benedict Paten (benedictpaten@gmail.com)
#
#Released under the MIT license, see LICENSE.txt

"""Script for running an all against all (including self) set of alignments on a set of input
sequences. Uses the jobTree framework to parallelise the blasts.
"""
import os
import sys
from optparse import OptionParser
from sonLib.bioio import TempFileTree
from sonLib.bioio import logger
from sonLib.bioio import system, popenCatch
from sonLib.bioio import getLogLevelString
from sonLib.bioio import makeSubDir
from sonLib.bioio import catFiles
from sonLib.bioio import getTempFile
from sonLib.bioio import nameValue
from jobTree.scriptTree.target import Target
from jobTree.scriptTree.stack import Stack

class BlastOptions:
    def __init__(self, chunkSize=10000000, overlapSize=10000, 
                 lastzArguments="", compressFiles=True, realign=False, realignArguments="",
                 minimumSequenceLength=1, memory=sys.maxint,
                 # Trim options for trimming ingroup seqs:
                 trimFlanking=10, trimMinSize=20,
                 trimWindowSize=10, trimThreshold=1,
                 trimOutgroupDepth=1,
                 # Trim options for trimming outgroup seqs (options
                 # other than flanking sequence will need a check to
                 # remove alignments that don't qualify)
                 # HACK: outgroup flanking is only set so high by
                 # default because it's needed for the tests (which
                 # don't use realign.)
                 trimOutgroupFlanking=2000,
                 keepParalogs=False):
        """Class defining options for blast
        """
        self.chunkSize = chunkSize
        self.overlapSize = overlapSize
        
        if realign:
            self.blastString = "cactus_lastz --format=cigar %s SEQ_FILE_1[multiple][nameparse=darkspace] SEQ_FILE_2[nameparse=darkspace] | cactus_realign %s SEQ_FILE_1 SEQ_FILE_2 > CIGARS_FILE"  % (lastzArguments, realignArguments) 
        else:
            self.blastString = "cactus_lastz --format=cigar %s SEQ_FILE_1[multiple][nameparse=darkspace] SEQ_FILE_2[nameparse=darkspace] > CIGARS_FILE"  % lastzArguments 
        if realign:
            self.selfBlastString = "cactus_lastz --format=cigar %s SEQ_FILE[multiple][nameparse=darkspace] SEQ_FILE[nameparse=darkspace] --notrivial | cactus_realign %s SEQ_FILE > CIGARS_FILE" % (lastzArguments, realignArguments)
        else:
            self.selfBlastString = "cactus_lastz --format=cigar %s SEQ_FILE[multiple][nameparse=darkspace] SEQ_FILE[nameparse=darkspace] --notrivial > CIGARS_FILE" % lastzArguments
        self.compressFiles = compressFiles
        self.minimumSequenceLength = 10
        self.memory = memory
        self.trimFlanking = trimFlanking
        self.trimMinSize = trimMinSize
        self.trimThreshold = trimThreshold
        self.trimWindowSize = trimWindowSize
        self.trimOutgroupDepth = trimOutgroupDepth
        self.trimOutgroupFlanking = trimOutgroupFlanking
        self.keepParalogs = keepParalogs

class BlastFlower(Target):
    """Take a reconstruction problem and generate the sequences in chunks to be blasted.
    Then setup the follow on blast targets and collation targets.
    """
    def __init__(self, cactusDisk, flowerName, finalResultsFile, blastOptions):
        Target.__init__(self)
        self.cactusDisk = cactusDisk
        self.flowerName = flowerName
        self.finalResultsFile = finalResultsFile
        self.blastOptions = blastOptions
        blastOptions.roundsOfCoordinateConversion = 2
        
    def run(self):
        chunksDir = makeSubDir(os.path.join(self.getGlobalTempDir(), "chunks"))
        chunks = [ chunk for chunk in popenCatch("cactus_blast_chunkFlowerSequences %s '%s' %s %i %i %i %s" % \
                                                          (getLogLevelString(), self.cactusDisk, self.flowerName, 
                                                          self.blastOptions.chunkSize, 
                                                          self.blastOptions.overlapSize,
                                                          self.blastOptions.minimumSequenceLength,
                                                          chunksDir)).split("\n") if chunk != "" ]
        logger.info("Broken up the flowers into individual 'chunk' files")
        self.addChildTarget(MakeBlastsAllAgainstAll(self.blastOptions, chunks, self.finalResultsFile))
        
class BlastSequencesAllAgainstAll(Target):
    """Take a set of sequences, chunks them up and blasts them.
    """
    def __init__(self, sequenceFiles1, finalResultsFile, blastOptions):
        Target.__init__(self)
        self.sequenceFiles1 = sequenceFiles1
        self.finalResultsFile = finalResultsFile
        self.blastOptions = blastOptions
        blastOptions.roundsOfCoordinateConversion = 1
    
    def getChunks(self, sequenceFiles, chunksDir):
        return [ chunk for chunk in popenCatch("cactus_blast_chunkSequences %s %i %i %s %s" % \
                                                          (getLogLevelString(), 
                                                          self.blastOptions.chunkSize, 
                                                          self.blastOptions.overlapSize,
                                                          chunksDir,
                                                          " ".join(sequenceFiles))).split("\n") if chunk != "" ]
        
    def run(self):
        chunks = self.getChunks(self.sequenceFiles1, makeSubDir(os.path.join(self.getGlobalTempDir(), "chunks")))
        logger.info("Broken up the sequence files into individual 'chunk' files")
        self.addChildTarget(MakeBlastsAllAgainstAll(self.blastOptions, chunks, self.finalResultsFile))
        
class MakeBlastsAllAgainstAll(Target):
    """Breaks up the inputs into bits and builds a bunch of alignment jobs.
    """
    def __init__(self, blastOptions, chunks, finalResultsFile):
        Target.__init__(self)
        self.blastOptions = blastOptions
        self.chunks = chunks
        self.finalResultsFile = finalResultsFile
        
    def run(self):
        #Avoid compression if just one chunk
        self.blastOptions.compressFiles = self.blastOptions.compressFiles and len(self.chunks) > 2
        selfResultsDir = makeSubDir(os.path.join(self.getGlobalTempDir(), "selfResults"))
        resultsFiles = []
        for i in xrange(len(self.chunks)):
            resultsFile = os.path.join(selfResultsDir, str(i))
            resultsFiles.append(resultsFile)
            self.addChildTarget(RunSelfBlast(self.blastOptions, self.chunks[i], resultsFile))
        logger.info("Made the list of self blasts")
        #Setup job to make all-against-all blasts
        self.setFollowOnTarget(MakeBlastsAllAgainstAll2(self.blastOptions, self.chunks, resultsFiles, self.finalResultsFile))
    
class MakeBlastsAllAgainstAll2(MakeBlastsAllAgainstAll):
        def __init__(self, blastOptions, chunks, resultsFiles, finalResultsFile):
            MakeBlastsAllAgainstAll.__init__(self, blastOptions, chunks, finalResultsFile)
            self.resultsFiles = resultsFiles
           
        def run(self):
            tempFileTree = TempFileTree(os.path.join(self.getGlobalTempDir(), "allAgainstAllResults"))
            #Make the list of blast jobs.
            for i in xrange(0, len(self.chunks)):
                for j in xrange(i+1, len(self.chunks)):
                    resultsFile = tempFileTree.getTempFile()
                    self.resultsFiles.append(resultsFile)
                    self.addChildTarget(RunBlast(self.blastOptions, self.chunks[i], self.chunks[j], resultsFile))
            logger.info("Made the list of all-against-all blasts")
            #Set up the job to collate all the results
            self.setFollowOnTarget(CollateBlasts(self.finalResultsFile, self.resultsFiles))
            
class BlastSequencesAgainstEachOther(BlastSequencesAllAgainstAll):
    """Take two sets of sequences, chunks them up and blasts one set against the other.
    """
    def __init__(self, sequenceFiles1, sequenceFiles2, finalResultsFile, blastOptions):
        BlastSequencesAllAgainstAll.__init__(self, sequenceFiles1, finalResultsFile, blastOptions)
        self.sequenceFiles2 = sequenceFiles2
        
    def run(self):
        chunks1 = self.getChunks(self.sequenceFiles1, makeSubDir(os.path.join(self.getGlobalTempDir(), "chunks1")))
        chunks2 = self.getChunks(self.sequenceFiles2, makeSubDir(os.path.join(self.getGlobalTempDir(), "chunks2")))
        tempFileTree = TempFileTree(os.path.join(self.getGlobalTempDir(), "allAgainstAllResults"))
        resultsFiles = []
        #Make the list of blast jobs.
        for chunk1 in chunks1:
            for chunk2 in chunks2:
                resultsFile = tempFileTree.getTempFile()
                resultsFiles.append(resultsFile)
                #TODO: Make the compression work
                self.blastOptions.compressFiles = False
                self.addChildTarget(RunBlast(self.blastOptions, chunk1, chunk2, resultsFile))
        logger.info("Made the list of blasts")
        #Set up the job to collate all the results
        self.setFollowOnTarget(CollateBlasts(self.finalResultsFile, resultsFiles))

class BlastIngroupsAndOutgroups(Target):
    """Blast ingroup sequences against each other, and against the given
    outgroup sequences in succession. The next outgroup is only
    aligned against the regions that are not found in the previous
    outgroup.
    """
    def __init__(self, blastOptions, ingroupSequenceFiles,
                 outgroupSequenceFiles, finalResultsFile,
                 outgroupFragmentsDir, ingroupCoverageDir=None):
        Target.__init__(self, memory = blastOptions.memory)
        self.blastOptions = blastOptions
        self.blastOptions.roundsOfCoordinateConversion = 1
        self.ingroupSequenceFiles = ingroupSequenceFiles
        self.outgroupSequenceFiles = outgroupSequenceFiles
        self.finalResultsFile = finalResultsFile
        self.outgroupFragmentsDir = outgroupFragmentsDir
        self.ingroupCoverageDir = ingroupCoverageDir

    def run(self):
        self.logToMaster("Blasting ingroups vs outgroups to file %s" % (self.finalResultsFile))
        try:
            os.makedirs(self.outgroupFragmentsDir)
        except os.error:
            # Directory already exists
            pass
        if self.ingroupCoverageDir is not None:
            try:
                os.makedirs(self.ingroupCoverageDir)
            except os.error:
                # Directory already exists
                pass
        
        ingroupResultsFile = getTempFile("ingroupResults",
                                         rootDir=self.getGlobalTempDir())
        self.addChildTarget(BlastSequencesAllAgainstAll(self.ingroupSequenceFiles,
                                                        ingroupResultsFile,
                                                        self.blastOptions))
        outgroupResultsFile = getTempFile("outgroupResults",
                                          rootDir=self.getGlobalTempDir())
        self.setFollowOnTarget(BlastFirstOutgroup(self.ingroupSequenceFiles,
                                                  self.ingroupSequenceFiles,
                                                  self.outgroupSequenceFiles,
                                                  self.outgroupFragmentsDir,
                                                  ingroupResultsFile,
                                                  outgroupResultsFile,
                                                  self.finalResultsFile,
                                                  self.blastOptions, 1,
                                                  self.ingroupCoverageDir))

class BlastFirstOutgroup(Target):
    """Blast the given sequence(s) against the first of a succession of
    outgroups, only aligning fragments that haven't aligned to the
    previous outgroups. Then recurse on the other outgroups.
    """
    def __init__(self, untrimmedSequenceFiles, sequenceFiles,
                 outgroupSequenceFiles, outgroupFragmentsDir,
                 ingroupResultsFile, outgroupResultsFile, finalResultsFile,
                 blastOptions, outgroupNumber, ingroupCoverageDir):
        Target.__init__(self, memory=blastOptions.memory)
        self.untrimmedSequenceFiles = untrimmedSequenceFiles
        self.sequenceFiles = sequenceFiles
        self.outgroupSequenceFiles = outgroupSequenceFiles
        self.outgroupFragmentsDir = outgroupFragmentsDir
        self.ingroupResultsFile = ingroupResultsFile
        self.outgroupResultsFile = outgroupResultsFile
        self.finalResultsFile = finalResultsFile
        self.blastOptions = blastOptions
        self.outgroupNumber = outgroupNumber
        self.ingroupCoverageDir = ingroupCoverageDir

    def run(self):
        logger.info("Blasting ingroup sequences %s to outgroup %s" % (self.sequenceFiles, self.outgroupSequenceFiles[0]))
        blastResults = getTempFile(rootDir=self.getGlobalTempDir())
        self.addChildTarget(BlastSequencesAgainstEachOther(self.sequenceFiles,
                                                           [self.outgroupSequenceFiles[0]],
                                                           blastResults,
                                                           self.blastOptions))
        self.setFollowOnTarget(TrimAndRecurseOnOutgroups(self.untrimmedSequenceFiles,
                                                         self.sequenceFiles,
                                                         self.outgroupSequenceFiles,
                                                         self.outgroupFragmentsDir,
                                                         blastResults,
                                                         self.ingroupResultsFile,
                                                         self.outgroupResultsFile,
                                                         self.finalResultsFile,
                                                         self.blastOptions,
                                                         self.outgroupNumber,
                                                         self.ingroupCoverageDir))

class TrimAndRecurseOnOutgroups(Target):
    def __init__(self, untrimmedSequenceFiles, sequenceFiles,
                 outgroupSequenceFiles, outgroupFragmentsDir,
                 mostRecentResultsFile, ingroupResultsFile, 
                 outgroupResultsFile, finalResultsFile, blastOptions,
                 outgroupNumber, ingroupCoverageDir):
        Target.__init__(self)
        self.untrimmedSequenceFiles = untrimmedSequenceFiles
        self.sequenceFiles = sequenceFiles
        self.outgroupSequenceFiles = outgroupSequenceFiles
        self.outgroupFragmentsDir = outgroupFragmentsDir
        self.mostRecentResultsFile = mostRecentResultsFile
        self.ingroupResultsFile = ingroupResultsFile
        self.outgroupResultsFile = outgroupResultsFile
        self.finalResultsFile = finalResultsFile
        self.blastOptions = blastOptions
        self.outgroupNumber = outgroupNumber
        self.ingroupCoverageDir = ingroupCoverageDir

    def run(self):
        # TODO: split up this function, it's getting unwieldy

        # Trim outgroup, convert outgroup coordinates, and add to
        # outgroup fragments dir
        trimmedOutgroup = getTempFile(rootDir=self.getGlobalTempDir())
        outgroupCoverage = getTempFile(rootDir=self.getGlobalTempDir())
        calculateCoverage(self.outgroupSequenceFiles[0],
                          self.mostRecentResultsFile, outgroupCoverage)
        # The windowSize and threshold are fixed at 1: anything more
        # and we will run into problems with alignments that aren't
        # covered in a matching trimmed sequence.
        trimGenome(self.outgroupSequenceFiles[0], outgroupCoverage,
                   trimmedOutgroup, flanking=self.blastOptions.trimOutgroupFlanking,
                   windowSize=1, threshold=1)
        outgroupConvertedResultsFile = getTempFile(rootDir=self.getGlobalTempDir())
        system("cactus_upconvertCoordinates.py %s %s 1 > %s" %\
               (trimmedOutgroup, self.mostRecentResultsFile,
                outgroupConvertedResultsFile))
        system("cat %s > %s" % (trimmedOutgroup, os.path.join(self.outgroupFragmentsDir, os.path.basename(self.outgroupSequenceFiles[0]))))

        # Report coverage of the latest outgroup on the trimmed ingroups.
        for trimmedIngroupSequence, ingroupSequence in zip(self.sequenceFiles, self.untrimmedSequenceFiles):
            tmpIngroupCoverage = getTempFile(rootDir=self.getGlobalTempDir())
            calculateCoverage(trimmedIngroupSequence, self.mostRecentResultsFile,
                              tmpIngroupCoverage)
            self.logToMaster("Coverage on %s from outgroup #%d, %s: %s%% (current ingroup length %d, untrimmed length %d). Outgroup trimmed to %d bp from %d" % (os.path.basename(ingroupSequence), self.outgroupNumber, os.path.basename(self.outgroupSequenceFiles[0]), percentCoverage(trimmedIngroupSequence, tmpIngroupCoverage), sequenceLength(trimmedIngroupSequence), sequenceLength(ingroupSequence), sequenceLength(trimmedOutgroup), sequenceLength(self.outgroupSequenceFiles[0])))


        # Convert the alignments' ingroup coordinates.
        ingroupConvertedResultsFile = getTempFile(rootDir=self.getGlobalTempDir())
        if self.sequenceFiles == self.untrimmedSequenceFiles:
            # No need to convert ingroup coordinates on first run.
            system("cp %s %s" % (outgroupConvertedResultsFile,
                                 ingroupConvertedResultsFile))
        else:
            system("cactus_blast_convertCoordinates --onlyContig1 %s %s 1" % (
                outgroupConvertedResultsFile, ingroupConvertedResultsFile))
        
        # Append the latest results to the accumulated outgroup coverage file
        with open(ingroupConvertedResultsFile) as results:
            with open(self.outgroupResultsFile, 'a') as output:
                output.write(results.read())
        os.remove(outgroupConvertedResultsFile)
        os.remove(ingroupConvertedResultsFile)
        os.remove(outgroupCoverage)
        os.remove(trimmedOutgroup)

        # Report coverage of all outgroup alignments so far on the ingroups.
        for ingroupSequence in self.untrimmedSequenceFiles:
<<<<<<< HEAD
            tmpIngroupCoverage = getTempFile(rootDir=self.getGlobalTempDir())
            calculateCoverage(ingroupSequence, self.outputFile,
                              tmpIngroupCoverage, depthById=self.blastOptions.trimOutgroupDepth > 1)
            self.logToMaster("Cumulative coverage of %d outgroups on ingroup %s: %s" % (self.outgroupNumber, os.path.basename(ingroupSequence), percentCoverage(ingroupSequence, tmpIngroupCoverage)))
            ingroupCoverageFiles.append(tmpIngroupCoverage)
=======
            ingroupCoverageFile = getTempFile(rootDir=self.getGlobalTempDir())
            if self.ingroupCoverageDir is not None:
                # We want to keep the cumulative outgroup coverage
                # files around.
                ingroupCoverageFile = os.path.join(self.ingroupCoverageDir, os.path.basename(ingroupSequence) + ".bed")
            calculateCoverage(ingroupSequence, self.outgroupResultsFile,
                              ingroupCoverageFile)
            self.logToMaster("Cumulative coverage of %d outgroups on ingroup %s: %s" % (self.outgroupNumber, os.path.basename(ingroupSequence), percentCoverage(ingroupSequence, ingroupCoverageFile)))
>>>>>>> d98286b7

        # Trim ingroup seqs and recurse on the next outgroup.

        # TODO: Optionally look at coverage on ingroup vs. outgroup,
        # and if coverage is >1 among ingroups but 1 in outgroups,
        # look for it in the next outgroup as well. Would require
        # doing self blast first and sending the alignments here.
        # (Probably needs an extra option in cactus coverage to only
        # count self-alignments, since we need to cut the ingroup
        # sequences in question and not something aligning to both of
        # them.)
        # Could also just ignore the coverage on the outgroup to
        # start, since the fraction of duplicated sequence will be
        # relatively small.
        if len(self.outgroupSequenceFiles) > 1:
            trimmedSeqs = []
            # Use the accumulated results so far to trim away the
            # aligned parts of the ingroups.
            for sequenceFile in self.untrimmedSequenceFiles:
                selfCoverageFile = getTempFile(rootDir=self.getGlobalTempDir())
                calculateCoverage(sequenceFile, self.ingroupResultsFile,
                                  selfCoverageFile, fromGenome=sequenceFile)
                self.logToMaster("Self-coverage on sequence %s: %s%%" % (os.path.basename(sequenceFile), percentCoverage(sequenceFile, selfCoverageFile)))
                outgroupCoverageFile = getTempFile(rootDir=self.getGlobalTempDir())
                calculateCoverage(sequenceFile, self.outgroupResultsFile,
                                  outgroupCoverageFile)
                coverageFile = getTempFile(rootDir=self.getGlobalTempDir())
                if self.blastOptions.keepParalogs:
                    subtractBed(outgroupCoverageFile, selfCoverageFile, coverageFile)
                else:
                    coverageFile = outgroupCoverageFile

                trimmed = getTempFile(rootDir=self.getGlobalTempDir())
                trimGenome(sequenceFile, coverageFile, trimmed,
                           complement=True, flanking=self.blastOptions.trimFlanking,
                           minSize=self.blastOptions.trimMinSize,
                           threshold=self.blastOptions.trimThreshold,
                           windowSize=self.blastOptions.trimWindowSize,
                           depth=self.blastOptions.trimOutgroupDepth)
                trimmedSeqs.append(trimmed)
            self.addChildTarget(BlastFirstOutgroup(self.untrimmedSequenceFiles,
                                                   trimmedSeqs,
                                                   self.outgroupSequenceFiles[1:],
                                                   self.outgroupFragmentsDir,
                                                   self.ingroupResultsFile,
                                                   self.outgroupResultsFile,
                                                   self.finalResultsFile,
                                                   self.blastOptions,
                                                   self.outgroupNumber + 1,
                                                   self.ingroupCoverageDir))
        else:
            # Finally, put the ingroups and outgroups results together
            self.setFollowOnTarget(CollateBlasts(self.finalResultsFile,
                                                 [self.ingroupResultsFile,
                                                  self.outgroupResultsFile]))

def compressFastaFile(fileName):
    """Compress a fasta file.
    """
    system("bzip2 --keep --fast %s" % fileName)
        
class RunSelfBlast(Target):
    """Runs blast as a job.
    """
    def __init__(self, blastOptions, seqFile, resultsFile):
        Target.__init__(self, memory=blastOptions.memory)
        self.blastOptions = blastOptions
        self.seqFile = seqFile
        self.resultsFile = resultsFile
    
    def run(self):   
        tempResultsFile = os.path.join(self.getLocalTempDir(), "tempResults.cig")
        command = self.blastOptions.selfBlastString.replace("CIGARS_FILE", tempResultsFile).replace("SEQ_FILE", self.seqFile)
        system(command)
        system("cactus_blast_convertCoordinates %s %s %i" % (tempResultsFile, self.resultsFile, self.blastOptions.roundsOfCoordinateConversion))
        if self.blastOptions.compressFiles:
            compressFastaFile(self.seqFile)
        logger.info("Ran the self blast okay")

def decompressFastaFile(fileName, tempFileName):
    """Copies the file from the central dir to a temporary file, returning the temp file name.
    """
    system("bunzip2 --stdout %s > %s" % (fileName, tempFileName))
    return tempFileName
    
class RunBlast(Target):
    """Runs blast as a job.
    """
    def __init__(self, blastOptions, seqFile1, seqFile2, resultsFile):
        Target.__init__(self, memory=blastOptions.memory)
        self.blastOptions = blastOptions
        self.seqFile1 = seqFile1
        self.seqFile2 = seqFile2
        self.resultsFile = resultsFile
    
    def run(self):
        if self.blastOptions.compressFiles:
            self.seqFile1 = decompressFastaFile(self.seqFile1 + ".bz2", os.path.join(self.getLocalTempDir(), "1.fa"))
            self.seqFile2 = decompressFastaFile(self.seqFile2 + ".bz2", os.path.join(self.getLocalTempDir(), "2.fa"))
        tempResultsFile = os.path.join(self.getLocalTempDir(), "tempResults.cig")
        command = self.blastOptions.blastString.replace("CIGARS_FILE", tempResultsFile).replace("SEQ_FILE_1", self.seqFile1).replace("SEQ_FILE_2", self.seqFile2)
        system(command)
        system("cactus_blast_convertCoordinates %s %s %i" % (tempResultsFile, self.resultsFile, self.blastOptions.roundsOfCoordinateConversion))
        logger.info("Ran the blast okay")

class CollateBlasts(Target):
    """Collates all the blasts into a single alignments file.
    """
    def __init__(self, finalResultsFile, resultsFiles):
        Target.__init__(self)
        self.finalResultsFile = finalResultsFile
        self.resultsFiles = resultsFiles
    
    def run(self):
        catFiles(self.resultsFiles, self.finalResultsFile)
        logger.info("Collated the alignments to the file: %s",  self.finalResultsFile)
        
class SortCigarAlignmentsInPlace(Target):
    """Sorts an alignment file in place.
    """
    def __init__(self, cigarFile):
        Target.__init__(self)
        self.cigarFile = cigarFile
    
    def run(self):
        tempResultsFile = os.path.join(self.getLocalTempDir(), "tempResults.cig")
        system("cactus_blast_sortAlignments %s %s %i" % (getLogLevelString(), self.cigarFile, tempResultsFile))
        logger.info("Sorted the alignments okay")
        system("mv %s %s" % (tempResultsFile, self.cigarFile))

def sequenceLength(sequenceFile):
    """Get the total # of bp from a fasta file."""
    seqLength = 0
    for line in open(sequenceFile):
        line = line.strip()
        if line == '' or line[0] == '>':
            continue
        seqLength += len(line)
    return seqLength

def percentCoverage(sequenceFile, coverageFile):
    """Get the % coverage of a sequence from a coverage file."""
    sequenceLen = sequenceLength(sequenceFile)
    if sequenceLen == 0:
        return 0
    coverage = popenCatch("awk '{ total += $3 - $2 } END { print total }' %s" % coverageFile)
    if coverage.strip() == '': # No coverage lines
        return 0
    return 100*float(coverage)/sequenceLen

<<<<<<< HEAD
def calculateCoverage(sequenceFile, cigarFile, outputFile, depthById=False):
    logger.info("Calculating coverage of cigar file %s on %s, writing to %s" % (
        cigarFile, sequenceFile, outputFile))
    system("cactus_coverage %s %s %s > %s" % (nameValue("depthById", depthById, bool),
                                           sequenceFile,
                                           cigarFile,
                                           outputFile))
=======
def calculateCoverage(sequenceFile, cigarFile, outputFile, fromGenome=None):
    logger.info("Calculating coverage of cigar file %s on %s, writing to %s" % (
        cigarFile, sequenceFile, outputFile))
    system("cactus_coverage %s %s %s > %s" % (sequenceFile,
                                              cigarFile,
                                              nameValue("from", fromGenome),
                                              outputFile))
>>>>>>> d98286b7

def trimGenome(sequenceFile, coverageFile, outputFile, complement=False,
               flanking=0, minSize=1, windowSize=10, threshold=1, depth=1):
    system("cactus_trimSequences.py %s %s %s %s %s %s %s %s > %s" % (
        nameValue("complement", complement, valueType=bool),
        nameValue("flanking", flanking), nameValue("minSize", minSize),
        nameValue("windowSize", windowSize), nameValue("threshold", threshold),
        nameValue("depth", depth), sequenceFile, coverageFile, outputFile))

def subtractBed(bed1, bed2, destBed):
    """Subtract two non-bed12 beds"""
    # tmp. don't really want to use bedtools
    if os.path.getsize(bed1) == 0 or os.path.getsize(bed2) == 0:
        # bedtools will complain on zero-size beds
        os.rename(bed1, destBed)
    else:
        system("bedtools subtract -a %s -b %s > %s" % (bed1, bed2, destBed))

def main():
    ##########################################
    #Construct the arguments.
    ##########################################
    
    parser = OptionParser()
    Stack.addJobTreeOptions(parser)
    blastOptions = BlastOptions()
    
    #output stuff
    parser.add_option("--cigars", dest="cigarFile", 
                      help="File to write cigars in",
                      default="cigarFile.txt")
    
    parser.add_option("--chunkSize", dest="chunkSize", type="int", 
                     help="The size of chunks passed to lastz (must be at least twice as big as overlap)",
                     default=blastOptions.chunkSize)
    
    parser.add_option("--overlapSize", dest="overlapSize", type="int",
                     help="The size of the overlap between the chunks passed to lastz (min size 2)",
                     default=blastOptions.overlapSize)
    
    parser.add_option("--blastString", dest="blastString", type="string",
                     help="The default string used to call the blast program. \
Must contain three strings: SEQ_FILE_1, SEQ_FILE_2 and CIGARS_FILE which will be \
replaced with the two sequence files and the results file, respectively",
                     default=blastOptions.blastString)
    
    parser.add_option("--selfBlastString", dest="selfBlastString", type="string",
                     help="The default string used to call the blast program for self alignment. \
Must contain three strings: SEQ_FILE and CIGARS_FILE which will be \
replaced with the the sequence file and the results file, respectively",
                     default=blastOptions.selfBlastString)
   
    parser.add_option("--compressFiles", dest="compressFiles", action="store_false",
                      help="Turn of bz2 based file compression of sequences for I/O transfer", 
                      default=blastOptions.compressFiles)
    
    parser.add_option("--lastzMemory", dest="memory", type="int",
                      help="Lastz memory (in bytes)", 
                      default=blastOptions.memory)
    
    parser.add_option("--trimFlanking", type=int, help="Amount of flanking sequence to leave on trimmed ingroup sequences", default=blastOptions.trimFlanking)
    parser.add_option("--trimMinSize", type=int, help="Minimum size, before adding flanking sequence, of ingroup sequence to align against the next outgroup", default=blastOptions.trimMinSize)
    parser.add_option("--trimThreshold", type=int, help="Coverage threshold for an ingroup region to not be aligned against the next outgroup", default=blastOptions.trimThreshold)
    parser.add_option("--trimWindowSize", type=int, help="Windowing size to integrate ingroup coverage over", default=blastOptions.trimWindowSize)
    parser.add_option("--trimOutgroupFlanking", type=int, help="Amount of flanking sequence to leave on trimmed outgroup sequences", default=blastOptions.trimOutgroupFlanking)
<<<<<<< HEAD
    parser.add_option("--trimOutgroupDepth", type=int, help="Trim regions away "
                      "after this many separate outgroups have been aligned to "
                      "the region", default=1)
    
=======
    parser.add_option("--keepParalogs", action="store_true", help="Never trim away any ingroup sequence that aligns somewhere else in the ingroup", default=blastOptions.keepParalogs)
>>>>>>> d98286b7

    parser.add_option("--test", dest="test", action="store_true",
                      help="Run doctest unit tests")
    
    parser.add_option("--targetSequenceFiles", dest="targetSequenceFiles", type="string",
                     help="Sequences to align against the input sequences against. If these are not provided then the input sequences are aligned against each other.",
                     default=None)

    parser.add_option("--ingroups", type=str, default=None,
                      help="Ingroups to align (comma-separated) (--outgroups "
                      "must be provided as well")

    parser.add_option("--outgroups", type=str, default=None,
                      help="Outgroups to align (comma-separated) (--ingroups "
                      "must be provided as well")

    parser.add_option("--outgroupFragmentsDir", type=str,
                      default="outgroupFragments/", help= "Directory to "
                      "store outgroup fragments in")

    parser.add_option("--ingroupCoverageDir", type=str,
                      help="Directory to store ingroup coverage beds in "
                      "(only works in ingroups vs. outgroups mode")

    options, args = parser.parse_args()
    if options.test:
        _test()

    if (options.ingroups is not None) ^ (options.outgroups is not None):
        raise RuntimeError("--ingroups and --outgroups must be provided "
                           "together")
    if options.ingroups:
        firstTarget = BlastIngroupsAndOutgroups(options,
                                                options.ingroups.split(','),
                                                options.outgroups.split(','),
                                                options.cigarFile,
                                                options.outgroupFragmentsDir,
                                                options.ingroupCoverageDir)
    elif options.targetSequenceFiles == None:
        firstTarget = BlastSequencesAllAgainstAll(args, options.cigarFile, options)
    else:
        firstTarget = BlastSequencesAgainstEachOther(args, options.targetSequenceFiles.split(), options.cigarFile, options)
    Stack(firstTarget).startJobTree(options)

def _test():
    import doctest
    return doctest.testmod()

if __name__ == '__main__':
    from cactus.blast.cactus_blast import *
    main()<|MERGE_RESOLUTION|>--- conflicted
+++ resolved
@@ -325,24 +325,14 @@
         os.remove(outgroupCoverage)
         os.remove(trimmedOutgroup)
 
-        # Report coverage of all outgroup alignments so far on the ingroups.
+        # Report coverage of the all outgroup alignments so far on the ingroups.
+        ingroupCoverageFiles = []
         for ingroupSequence in self.untrimmedSequenceFiles:
-<<<<<<< HEAD
             tmpIngroupCoverage = getTempFile(rootDir=self.getGlobalTempDir())
-            calculateCoverage(ingroupSequence, self.outputFile,
+            calculateCoverage(ingroupSequence, self.outgroupResultsFile,
                               tmpIngroupCoverage, depthById=self.blastOptions.trimOutgroupDepth > 1)
             self.logToMaster("Cumulative coverage of %d outgroups on ingroup %s: %s" % (self.outgroupNumber, os.path.basename(ingroupSequence), percentCoverage(ingroupSequence, tmpIngroupCoverage)))
             ingroupCoverageFiles.append(tmpIngroupCoverage)
-=======
-            ingroupCoverageFile = getTempFile(rootDir=self.getGlobalTempDir())
-            if self.ingroupCoverageDir is not None:
-                # We want to keep the cumulative outgroup coverage
-                # files around.
-                ingroupCoverageFile = os.path.join(self.ingroupCoverageDir, os.path.basename(ingroupSequence) + ".bed")
-            calculateCoverage(ingroupSequence, self.outgroupResultsFile,
-                              ingroupCoverageFile)
-            self.logToMaster("Cumulative coverage of %d outgroups on ingroup %s: %s" % (self.outgroupNumber, os.path.basename(ingroupSequence), percentCoverage(ingroupSequence, ingroupCoverageFile)))
->>>>>>> d98286b7
 
         # Trim ingroup seqs and recurse on the next outgroup.
 
@@ -361,14 +351,12 @@
             trimmedSeqs = []
             # Use the accumulated results so far to trim away the
             # aligned parts of the ingroups.
-            for sequenceFile in self.untrimmedSequenceFiles:
+            for i, sequenceFile in enumerate(self.untrimmedSequenceFiles):
+                outgroupCoverageFile = ingroupCoverageFiles[i]
                 selfCoverageFile = getTempFile(rootDir=self.getGlobalTempDir())
                 calculateCoverage(sequenceFile, self.ingroupResultsFile,
                                   selfCoverageFile, fromGenome=sequenceFile)
                 self.logToMaster("Self-coverage on sequence %s: %s%%" % (os.path.basename(sequenceFile), percentCoverage(sequenceFile, selfCoverageFile)))
-                outgroupCoverageFile = getTempFile(rootDir=self.getGlobalTempDir())
-                calculateCoverage(sequenceFile, self.outgroupResultsFile,
-                                  outgroupCoverageFile)
                 coverageFile = getTempFile(rootDir=self.getGlobalTempDir())
                 if self.blastOptions.keepParalogs:
                     subtractBed(outgroupCoverageFile, selfCoverageFile, coverageFile)
@@ -493,26 +481,17 @@
         return 0
     return 100*float(coverage)/sequenceLen
 
-<<<<<<< HEAD
-def calculateCoverage(sequenceFile, cigarFile, outputFile, depthById=False):
+def calculateCoverage(sequenceFile, cigarFile, outputFile, fromGenome=None, depthById=False):
     logger.info("Calculating coverage of cigar file %s on %s, writing to %s" % (
         cigarFile, sequenceFile, outputFile))
-    system("cactus_coverage %s %s %s > %s" % (nameValue("depthById", depthById, bool),
-                                           sequenceFile,
+    system("cactus_coverage %s %s %s %s > %s" % (sequenceFile,
                                            cigarFile,
+                                           nameValue("from", fromGenome),
+                                           nameValue("depthById", depthById, bool),
                                            outputFile))
-=======
-def calculateCoverage(sequenceFile, cigarFile, outputFile, fromGenome=None):
-    logger.info("Calculating coverage of cigar file %s on %s, writing to %s" % (
-        cigarFile, sequenceFile, outputFile))
-    system("cactus_coverage %s %s %s > %s" % (sequenceFile,
-                                              cigarFile,
-                                              nameValue("from", fromGenome),
-                                              outputFile))
->>>>>>> d98286b7
 
 def trimGenome(sequenceFile, coverageFile, outputFile, complement=False,
-               flanking=0, minSize=1, windowSize=10, threshold=1, depth=1):
+               flanking=0, minSize=1, windowSize=10, threshold=1, depth=None):
     system("cactus_trimSequences.py %s %s %s %s %s %s %s %s > %s" % (
         nameValue("complement", complement, valueType=bool),
         nameValue("flanking", flanking), nameValue("minSize", minSize),
@@ -575,14 +554,11 @@
     parser.add_option("--trimThreshold", type=int, help="Coverage threshold for an ingroup region to not be aligned against the next outgroup", default=blastOptions.trimThreshold)
     parser.add_option("--trimWindowSize", type=int, help="Windowing size to integrate ingroup coverage over", default=blastOptions.trimWindowSize)
     parser.add_option("--trimOutgroupFlanking", type=int, help="Amount of flanking sequence to leave on trimmed outgroup sequences", default=blastOptions.trimOutgroupFlanking)
-<<<<<<< HEAD
     parser.add_option("--trimOutgroupDepth", type=int, help="Trim regions away "
                       "after this many separate outgroups have been aligned to "
                       "the region", default=1)
     
-=======
     parser.add_option("--keepParalogs", action="store_true", help="Never trim away any ingroup sequence that aligns somewhere else in the ingroup", default=blastOptions.keepParalogs)
->>>>>>> d98286b7
 
     parser.add_option("--test", dest="test", action="store_true",
                       help="Run doctest unit tests")
