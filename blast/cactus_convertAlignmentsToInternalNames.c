// For getline() (should be fine to require POSIX compliance since OSX
// is POSIX-compliant.)
#define _POSIX_C_SOURCE 200809L

#include <getopt.h>
#include <errno.h>
#include <stdio.h>
#include "cactus.h"
#include "sonLib.h"
#include "pairwiseAlignment.h"
#include "bioioC.h"

static void usage(void)
{
    fprintf(stderr, "cactus_convertAlignmentsToInternalNames --cactusDisk cactusDisk inputFile outputFile\n");
    fprintf(stderr, "Options: --bed input file is a bed file, not a cigar. "
            "Output will be a sorted binary coverage file.\n");
}

static void convertHeadersToNames(struct PairwiseAlignment *pA, stHash *headerToName)
{
    Name *name = NULL;
    if((name = stHash_search(headerToName, pA->contig1)) == NULL) {
        fprintf(stderr, "Error: sequence %s is not loaded into the cactus "
                "database\n", pA->contig1);
        exit(1);
    }
    pA->contig1 = cactusMisc_nameToString(*name);
    // Coordinates have to be shifted by 2 to keep compatibility with
    // cactus coordinates.
    pA->start1 += 2;
    pA->end1 += 2;
    if((name = stHash_search(headerToName, pA->contig2)) == NULL) {
        fprintf(stderr, "Error: sequence %s is not loaded into the cactus "
                "database\n", pA->contig2);
        exit(1);
    }
    pA->contig2 = cactusMisc_nameToString(*name);
    pA->start2 += 2;
    pA->end2 += 2;
}

int main(int argc, char *argv[])
{
    char *cactusDiskString = NULL;
    char *cactusSequencesPath = NULL;
    CactusDisk *cactusDisk;
    stKVDatabaseConf *kvDatabaseConf;
    stHash *headerToName;
    stList *flowers;
    Flower_EndIterator *endIt;
    End_InstanceIterator *capIt;
    End *end;
    FILE *inputFile;
    FILE *outputFile;
<<<<<<< HEAD
    struct option longopts[] = { {"cactusDisk", required_argument, NULL, 'c' }, {"cactusSequencesPath", required_argument, NULL, 'd'},
=======
    bool isBedFile = false; // true if bed, false if cigar
    struct option longopts[] = { {"cactusDisk", required_argument, NULL, 'c' },
                                 {"bed", no_argument, NULL, 'b'},
>>>>>>> 5c7a72ec
                                 {0, 0, 0, 0} };
    int flag;
    while ((flag = getopt_long(argc, argv, "", longopts, NULL)) != -1) {
        switch (flag) {
        case 'b':
            isBedFile = true;
            break;
        case 'c':
            cactusDiskString = stString_copy(optarg);
            break;
        case 'd':
            cactusSequencesPath = stString_copy(optarg);
            break;
        case '?':
        default:
            usage();
            return 1;
        }
    }
    assert(argc == optind + 2);

    headerToName = stHash_construct3(stHash_stringKey, stHash_stringEqualKey,
                                     free, free);

    // Load a header->cactus ID map from the cactus DB
    if (cactusDiskString == NULL) {
        st_errAbort("--cactusDisk option must be provided");
    }
    kvDatabaseConf = stKVDatabaseConf_constructFromString(cactusDiskString);
    cactusDisk = cactusDisk_construct3(kvDatabaseConf, cactusSequencesPath);
    flowers = flowerWriter_parseFlowersFromStdin(cactusDisk);
    assert(stList_length(flowers) == 1);
    Flower *flower = stList_get(flowers, 0);
    endIt = flower_getEndIterator(flower);
    while ((end = flower_getNextEnd(endIt)) != NULL) {
        capIt = end_getInstanceIterator(end);
        Cap *cap;
        while ((cap = end_getNext(capIt)) != NULL) {
            const char *header;
            Name name;
            Name *heapName;
            if (!cap_getStrand(cap)) {
                cap = cap_getReverse(cap);
            }
            if (cap_getSide(cap)) {
                continue;
            }
            name = cap_getName(cap);
            header = sequence_getHeader(cap_getSequence(cap));
            heapName = st_malloc(sizeof(Name));
            *heapName = name;
            // The casts to void * are just to drop the const
            // qualifier. The functions won't modify the header.
            if (stHash_search(headerToName, (void *) header)) {
                // There is already a header -> cap name map, check
                // that it has the same name.
                Name *otherName = stHash_search(headerToName, (void *) header);
                fprintf(stderr, "Collision with header %s: name %" PRIi64
                        " otherName: %" PRIi64 "\n", header, name, *otherName);
                assert(*otherName == name);
            }
            stHash_insert(headerToName, (void *) header, heapName);
        }
        end_destructInstanceIterator(capIt);
    }

    inputFile = fopen(argv[optind], "r");
    if (inputFile == NULL) {
        st_errnoAbort("error opening input file %s", argv[optind]);
    }

    outputFile = fopen(argv[optind + 1], "w");
    if (outputFile == NULL) {
        st_errnoAbort("error opening output file %s", argv[optind + 1]);
    }

    if (isBedFile) {
        // Input is a bed file.
        char *line;
        while ((line = stFile_getLineFromFile(inputFile)) != NULL) {
            if (strlen(line) == 1) {
                // blank line
                free(line);
                continue;
            }
            stList *fields = stString_split(line);
            assert(stList_length(fields) >= 3);

            // Convert the header.
            char *oldHeader = stList_get(fields, 0);
            Name *name = NULL;
            if ((name = stHash_search(headerToName, oldHeader)) == NULL) {
                st_errAbort("Error: sequence %s is not loaded into the cactus "
                        "database\n", oldHeader);
            }

            // Use the sequence name instead of the cap name.
            Cap *cap = flower_getCap(flower, *name);
            assert(cap != NULL);
            Sequence *sequence = cap_getSequence(cap);
            assert(sequence != NULL);
            Name seqName = sequence_getName(sequence);

            char *newHeader = cactusMisc_nameToString(seqName);

            // Convert the coordinates (they have to be increased by 2
            // to account for the caps and thread start position).
            char *startStr = stList_get(fields, 1);
            int64_t startPos;
            int k = sscanf(startStr, "%" PRIi64, &startPos);
            (void) k;
            assert(k == 1);
            startPos += 2;
            char *endStr = stList_get(fields, 2);
            int64_t endPos;
            k = sscanf(endStr, "%" PRIi64, &endPos);
            assert(k == 1);
            endPos += 2;
            fprintf(outputFile, "%s\t%" PRIi64 "\t%" PRIi64 "\n",
                    newHeader, startPos, endPos);
            free(newHeader);
            stList_destruct(fields);
            free(line);
        }
        fclose(outputFile);
        // Sort the generated bed file into a temporary file.
        char *tempPath = getTempFile();
        int ret = st_system("sort -k1n -k2n -k3n %s > %s", argv[optind + 1], tempPath);
        if (ret) {
            st_errAbort("Sort failed on bed file %s", argv[optind + 1]);
        }
        // Convert the newly sorted file to a binary format
        FILE *tempFile = fopen(tempPath, "r");
        outputFile = fopen(argv[optind + 1], "wb");
        while((line = stFile_getLineFromFile(tempFile)) != NULL) {
            Name seqName;
            int64_t startPos, endPos;
            int k = sscanf(line, "%" PRIi64 "\t%" PRIi64 "\t%" PRIi64,
                           &seqName, &startPos, &endPos);
            (void) k;
            assert(k == 3);
            int64_t toWrite = st_nativeInt64ToLittleEndian(seqName);
            fwrite(&toWrite, sizeof(int64_t), 1, outputFile);
            toWrite = st_nativeInt64ToLittleEndian(startPos);
            fwrite(&toWrite, sizeof(int64_t), 1, outputFile);
            toWrite = st_nativeInt64ToLittleEndian(endPos);
            fwrite(&toWrite, sizeof(int64_t), 1, outputFile);
            free(line);
        }
        fclose(tempFile);
        stFile_rmrf(tempPath);
    } else {
        // Input is a cigar file.
        // Scan over the given alignment file and convert the headers to
        // cactus Names.
        for (;;) {
            struct PairwiseAlignment *pA = cigarRead(inputFile);
            if (pA == NULL) {
                // Signals end of cigar file.
                break;
            }
            convertHeadersToNames(pA, headerToName);
            checkPairwiseAlignment(pA);
            cigarWrite(outputFile, pA, TRUE);
        }
    }

    // Cleanup.
    fclose(inputFile);
    fclose(outputFile);
    flower_destructEndIterator(endIt);
    cactusDisk_destruct(cactusDisk);
}<|MERGE_RESOLUTION|>--- conflicted
+++ resolved
@@ -53,13 +53,10 @@
     End *end;
     FILE *inputFile;
     FILE *outputFile;
-<<<<<<< HEAD
-    struct option longopts[] = { {"cactusDisk", required_argument, NULL, 'c' }, {"cactusSequencesPath", required_argument, NULL, 'd'},
-=======
     bool isBedFile = false; // true if bed, false if cigar
     struct option longopts[] = { {"cactusDisk", required_argument, NULL, 'c' },
                                  {"bed", no_argument, NULL, 'b'},
->>>>>>> 5c7a72ec
+				 {"cactusSequencesPath", required_argument, NULL, 'd'},
                                  {0, 0, 0, 0} };
     int flag;
     while ((flag = getopt_long(argc, argv, "", longopts, NULL)) != -1) {
