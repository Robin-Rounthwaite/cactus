#!/usr/bin/env python
from Cython.Runtime.refnanny import loglevel

#Copyright (C) 2009-2011 by Benedict Paten (benedictpaten@gmail.com)
#
#Released under the MIT license, see LICENSE.txt
#!/usr/bin/env python

"""Script strings together all the components to make the basic pipeline for reconstruction.

The script uses the the jobTree.scriptTree target framework to structure all the related wrappers.
"""

import os
import sys
import xml.etree.ElementTree as ET
import math
import time
import random
import copy
from argparse import ArgumentParser
from operator import itemgetter

from sonLib.bioio import newickTreeParser

from toil.lib.bioio import getTempFile
from toil.lib.bioio import logger
from toil.lib.bioio import setLoggingFromOptions
from toil.lib.bioio import system
from sonLib.bioio import catFiles
from sonLib.bioio import getLogLevelString

from toil.job import Job
from toil.common import Toil

from cactus.shared.common import makeURL
from cactus.shared.common import cactus_call
from cactus.shared.common import RunAsFollowOn
from cactus.shared.common import getOptionalAttrib
from cactus.shared.common import runCactusSetup
from cactus.shared.common import runCactusCaf
from cactus.shared.common import runCactusGetFlowers
from cactus.shared.common import runCactusExtendFlowers
from cactus.shared.common import runCactusSplitFlowersBySecondaryGrouping
from cactus.shared.common import encodeFlowerNames
from cactus.shared.common import decodeFirstFlowerName
from cactus.shared.common import runCactusConvertAlignmentToCactus
from cactus.shared.common import runCactusPhylogeny
from cactus.shared.common import runCactusBar
from cactus.shared.common import runCactusMakeNormal 
from cactus.shared.common import runCactusReference
from cactus.shared.common import runCactusAddReferenceCoordinates
from cactus.shared.common import runCactusCheck
from cactus.shared.common import runCactusHalGenerator
from cactus.shared.common import runCactusFlowerStats
from cactus.shared.common import runCactusSecondaryDatabase
from cactus.shared.common import runCactusFastaGenerator
from cactus.shared.common import findRequiredNode
from cactus.shared.common import runConvertAlignmentsToInternalNames
from cactus.shared.common import runStripUniqueIDs
from cactus.shared.common import RoundedJob
from cactus.shared.common import readGlobalFileWithoutCache

from cactus.blast.blast import BlastIngroupsAndOutgroups
from cactus.blast.blast import BlastOptions
from cactus.blast.mappingQualityRescoringAndFiltering import mappingQualityRescoring

from cactus.preprocessor.cactus_preprocessor import CactusPreprocessor

from cactus.shared.experimentWrapper import ExperimentWrapper
from cactus.shared.experimentWrapper import DbElemWrapper
from cactus.shared.configWrapper import ConfigWrapper
from cactus.pipeline.DBserverToil import DBServerService
from cactus.pipeline.DBserverControl import stopDBserver

############################################################
############################################################
############################################################
##Shared functions
############################################################
############################################################
############################################################

def extractNode(node):
    """Make an XML node free of its parent subtree
    """
    return ET.fromstring(ET.tostring(node))

def getJobNode(phaseNode, jobClass):
    """Gets a job node for a given job.
    """
    className = jobClass.__name__
    assert className != ''
    assert className.isalnum()
    return phaseNode.find(className)

class CactusJob(RoundedJob):
    """Base job for all cactus workflow jobs.
    """
    def __init__(self, phaseNode, constantsNode, overlarge=False,
                 checkpoint=False, preemptable=True):
        self.phaseNode = phaseNode
        self.constantsNode = constantsNode
        self.overlarge = overlarge
        self.jobNode = getJobNode(self.phaseNode, self.__class__)
        if self.jobNode:
            logger.info("JobNode = %s" % self.jobNode.attrib)

        memory = None
        cores = None
        if hasattr(self, 'memoryPoly'):
            # Memory should be determined by a polynomial fit on the
            # input size
            memory = self.evaluateResourcePoly(self.memoryPoly)
            if hasattr(self, 'memoryCap'):
                memory = int(min(memory, self.memoryCap))

        disk = None
        if memory is None and overlarge:
            memory = self.getOptionalJobAttrib("overlargeMemory", typeFn=int,
                                               default=getOptionalAttrib(self.constantsNode, "defaultOverlargeMemory", int, default=sys.maxint))
            cores = self.getOptionalJobAttrib("overlargeCpu", typeFn=int,
                                              default=getOptionalAttrib(self.constantsNode, "defaultOverlargeCpu", int, default=None))
        elif memory is None:
            memory = self.getOptionalJobAttrib("memory", typeFn=int,
                                               default=getOptionalAttrib(self.constantsNode, "defaultMemory", int, default=sys.maxint))
            cores = self.getOptionalJobAttrib("cpu", typeFn=int,
                                              default=getOptionalAttrib(self.constantsNode, "defaultCpu", int, default=sys.maxint))
        RoundedJob.__init__(self, memory=memory, cores=cores, disk=disk,
                            checkpoint=checkpoint, preemptable=preemptable)

    def evaluateResourcePoly(self, poly):
        """Evaluate a polynomial based on the total sequence size."""
        features = {'totalSequenceSize': self.cactusWorkflowArguments.totalSequenceSize}
        if hasattr(self, 'featuresFn'):
            features.update(self.featuresFn())
        if hasattr(self, 'feature'):
            x = features[self.feature]
        else:
            x = features['totalSequenceSize']
        resource = 0
        for degree, coefficient in enumerate(reversed(poly)):
            resource += coefficient * (x**degree)
        return int(resource)

    def getOptionalPhaseAttrib(self, attribName, typeFn=None, default=None):
        """Gets an optional attribute of the phase node.
        """
        return getOptionalAttrib(node=self.phaseNode, attribName=attribName, typeFn=typeFn, default=default)

    def getOptionalJobAttrib(self, attribName, typeFn=None, default=None):
        """Gets an optional attribute of the job node.
        """
        return getOptionalAttrib(node=self.jobNode, attribName=attribName, typeFn=typeFn, default=default)

    def addService(self, job):
        """Works around toil issue #1695, returning a Job rather than a Promise."""
        super(CactusJob, self).addService(job)
        return self._services[-1]

class CactusPhasesJob(CactusJob):
    """Base job for each workflow phase job.
    """
    def __init__(self, cactusWorkflowArguments=None, phaseName=None, topFlowerName=0,
                 checkpoint=False, preemptable=True, halID=None,
                 fastaID=None):
        self.phaseName = phaseName
        phaseNode = findRequiredNode(cactusWorkflowArguments.configNode, phaseName)
        constantsNode = findRequiredNode(cactusWorkflowArguments.configNode, "constants")
        self.cactusWorkflowArguments = cactusWorkflowArguments
        self.topFlowerName = topFlowerName
        self.halID = halID
        self.fastaID = fastaID
        CactusJob.__init__(self, phaseNode=phaseNode, constantsNode=constantsNode, overlarge=False,
                           checkpoint=checkpoint, preemptable=preemptable)

    def makeRecursiveChildJob(self, job, launchSecondaryForRecursiveJob=False):
        newChild = job(phaseNode=extractNode(self.phaseNode), 
                       constantsNode=extractNode(self.constantsNode),
                       cactusDiskDatabaseString=self.cactusWorkflowArguments.cactusDiskDatabaseString, 
                       flowerNames=encodeFlowerNames((self.topFlowerName,)),
                       flowerSizes=[self.cactusWorkflowArguments.totalSequenceSize],
                       overlarge=True,
                       cactusWorkflowArguments=self.cactusWorkflowArguments)

        if launchSecondaryForRecursiveJob and ExperimentWrapper(self.cactusWorkflowArguments.experimentNode).getDbType() == "redis":
            cw = ConfigWrapper(self.cactusWorkflowArguments.configNode)
<<<<<<< HEAD
            memory = self.evaluateResourcePoly([4.10201882, 2.01324291e+08])
            cpu = cw.getDBserverCpu(default=0.1)
            dbElem = ExperimentWrapper(self.cactusWorkflowArguments.experimentNode)
            #dbElem = ExperimentWrapper(self.cactusWorkflowArguments.scratchDbElemNode)
            dbString = self.addService(DBServerService(dbElem=dbElem, isSecondary=True, memory=memory, cores=cpu)).rv(0)
=======
            memory = max(2500000000, self.evaluateResourcePoly([4.10201882, 2.01324291e+08]))
            cpu = cw.getKtserverCpu(default=0.1)
            dbElem = ExperimentWrapper(self.cactusWorkflowArguments.scratchDbElemNode)
            dbString = self.addService(KtServerService(dbElem=dbElem, isSecondary=True, memory=memory, cores=cpu)).rv(0)
>>>>>>> 4f567fdc
            newChild.phaseNode.attrib["secondaryDatabaseString"] = dbString
            return self.addChild(newChild).rv()
        else:
            return self.addChild(newChild).rv()

    def makeFollowOnPhaseJob(self, job, phaseName):
        return self.addFollowOn(job(cactusWorkflowArguments=self.cactusWorkflowArguments, phaseName=phaseName, 
                                    topFlowerName=self.topFlowerName, halID=self.halID, fastaID=self.fastaID)).rv()

    def runPhase(self, recursiveJob, nextPhaseJob, nextPhaseName, doRecursion=True, launchSecondaryForRecursiveJob=False):
        """
        Adds a recursive child job and then a follow-on phase job. Returns the result of the follow-on
        phase job.
        """
        logger.info("Starting %s phase job at %s seconds (recursing = %i)" % (self.phaseNode.tag, time.time(), doRecursion))
        if doRecursion:
            self.makeRecursiveChildJob(recursiveJob, launchSecondaryForRecursiveJob)
        return self.makeFollowOnPhaseJob(job=nextPhaseJob, phaseName=nextPhaseName)

    def makeFollowOnCheckpointJob(self, checkpointConstructor, phaseName, DBServerDump=None):
        """Add a follow-on checkpoint phase."""
        return self.addFollowOn(checkpointConstructor(\
                   phaseName=phaseName, DBServerDump=DBServerDump,
                   cactusWorkflowArguments=self.cactusWorkflowArguments,
                   topFlowerName=self.topFlowerName,
                   halID=self.halID, fastaID=self.fastaID)).rv()

    def getPhaseNumber(self):
        return len(self.cactusWorkflowArguments.configNode.findall(self.phaseNode.tag))

    def setupSecondaryDatabase(self):
        """Setup the secondary database
        """
        confXML = ET.fromstring(self.cactusWorkflowArguments.secondaryDatabaseString)
        dbElem = DbElemWrapper(confXML)
        if dbElem.getDbType() != "redis":
            runCactusSecondaryDatabase(self.cactusWorkflowArguments.secondaryDatabaseString, create=True)

    def cleanupSecondaryDatabase(self):
        """Cleanup the secondary database
        """
        confXML = ET.fromstring(self.cactusWorkflowArguments.secondaryDatabaseString)
        dbElem = DbElemWrapper(confXML)
        if dbElem.getDbType() != "redis":
            runCactusSecondaryDatabase(self.cactusWorkflowArguments.secondaryDatabaseString, create=False)

class CactusCheckpointJob(CactusPhasesJob):
    """Special "checkpoint" phase job, launching and restoring the primary Cactus DB.

    Inherit from this and run `runPhaseWithPrimaryDB` to start a new
    primary DB before running the given phase.

    Meant to provide a restore point in case of pipeline failure. Note
    that the checkpointed job is technically this job's child, which
    starts the database.
    """
    def __init__(self, DBServerDump=None, *args, **kwargs):
        self.DBServerDump = DBServerDump
        super(CactusCheckpointJob, self).__init__(*args, **kwargs)

    def runPhaseWithPrimaryDB(self, jobConstructor):
        """Start and load a new primary DB before running the given phase.
        """
        job = jobConstructor(cactusWorkflowArguments=self.cactusWorkflowArguments,
                             phaseName=self.phaseName, topFlowerName=self.topFlowerName)
        startDBJob = StartPrimaryDB(job, DBServerDump=self.DBServerDump,
                                    cactusWorkflowArguments=self.cactusWorkflowArguments,
                                    phaseName=self.phaseName, topFlowerName=self.topFlowerName)
        promise = self.addChild(startDBJob)
        return promise

class StartPrimaryDB(CactusPhasesJob):
    """Launches a primary Cactus DB."""
    def __init__(self, nextJob, DBServerDump=None, *args, **kwargs):
        self.nextJob = nextJob
        self.DBServerDump = DBServerDump
        kwargs['checkpoint'] = True
        kwargs['preemptable'] = False
        super(StartPrimaryDB, self).__init__(*args, **kwargs)

    def run(self, fileStore):
        cw = ConfigWrapper(self.cactusWorkflowArguments.configNode)

<<<<<<< HEAD
        if self.cactusWorkflowArguments.experimentWrapper.getDbType() == "redis":
            memory = self.evaluateResourcePoly([4.10201882, 2.01324291e+08])
            cores = cw.getDBserverCpu(default=0.1)
=======
        if self.cactusWorkflowArguments.experimentWrapper.getDbType() == "kyoto_tycoon":
            memory = max(2500000000, self.evaluateResourcePoly([4.10201882, 2.01324291e+08]))
            cores = cw.getKtserverCpu(default=0.1)
>>>>>>> 4f567fdc
            dbElem = ExperimentWrapper(self.cactusWorkflowArguments.experimentNode)
            service = self.addService(DBServerService(dbElem=dbElem,
                                                      existingSnapshotID=self.DBServerDump,
                                                      isSecondary=False,
                                                      memory=memory, cores=cores))
            dbString = service.rv(0)
            snapshotID = service.rv(1)
            self.nextJob.cactusWorkflowArguments.cactusDiskDatabaseString = dbString
            # TODO: This part needs to be cleaned up
            self.nextJob.cactusWorkflowArguments.snapshotID = snapshotID
            return self.addChild(self.nextJob).rv()
        else:
            return self.addFollowOn(self.nextJob).rv()

class SavePrimaryDB(CactusPhasesJob):
    """Saves the DB to a file and clears the DB."""
    def __init__(self, *args, **kwargs):
        super(SavePrimaryDB, self).__init__(*args, **kwargs)

    def run(self, fileStore):
        stats = runCactusFlowerStats(cactusDiskDatabaseString=self.cactusWorkflowArguments.cactusDiskDatabaseString,
                                     flowerName=0)
        fileStore.logToMaster("At end of %s phase, got stats %s" % (self.phaseName, stats))
        dbElem = DbElemWrapper(ET.fromstring(self.cactusWorkflowArguments.cactusDiskDatabaseString))
        # Send the terminate message
        stopDBserver(dbElem)
        # Wait for the file to appear in the right place. This may take a while
        while True:
            with fileStore.readGlobalFileStream(self.cactusWorkflowArguments.snapshotID) as f:
                if f.read(1) != '':
                    # The file is no longer empty
                    break
            time.sleep(10)
        # We have the file now
        intermediateResultsUrl = getattr(self.cactusWorkflowArguments, 'intermediateResultsUrl', None)
        if intermediateResultsUrl is not None:
            # The user requested to keep the DB dumps in a separate place. Export it there.
            url = intermediateResultsUrl + "-dump-" + self.phaseName
            fileStore.exportFile(self.cactusWorkflowArguments.snapshotID, url)
        return self.cactusWorkflowArguments.snapshotID

class CactusRecursionJob(CactusJob):
    """Base recursive job for traversals up and down the cactus tree.
    """
    flowerFeatures = lambda self: {'flowerGroupSize': sum(self.flowerSizes),
                                   'maxFlowerSize': max(self.flowerSizes),
                                   'numFlowers': len(self.flowerSizes)}
    featuresFn = flowerFeatures
    feature = 'flowerGroupSize'
    maxSequenceSizeOfFlowerGroupingDefault = 1000000
    def __init__(self, phaseNode, constantsNode, cactusDiskDatabaseString, flowerNames, flowerSizes, overlarge=False, precomputedAlignmentIDs=None, checkpoint = False, cactusWorkflowArguments=None, preemptable=True, memPoly=None):
        self.cactusDiskDatabaseString = cactusDiskDatabaseString
        self.flowerNames = flowerNames
        self.flowerSizes = flowerSizes
        self.cactusWorkflowArguments = cactusWorkflowArguments

        #need to do this because the alignment IDs are jobstore promises, and can't 
        #be stored in the config XML until they are respolved into actual IDs, which doesn't
        #happen until the follow-on job after CactusBarWrapperLarge
        self.precomputedAlignmentIDs = precomputedAlignmentIDs

        CactusJob.__init__(self, phaseNode=phaseNode, constantsNode=constantsNode, overlarge=overlarge, 
                           checkpoint=checkpoint, preemptable=preemptable)
        
    def makeFollowOnRecursiveJob(self, job, phaseNode=None):
        """Sets the followon to the given recursive job
        """
        if phaseNode == None:
            phaseNode = self.phaseNode
        return self.addFollowOn(job(phaseNode=phaseNode, constantsNode=self.constantsNode,
                                    cactusDiskDatabaseString=self.cactusDiskDatabaseString, 
                                    flowerNames=self.flowerNames, flowerSizes=self.flowerSizes,
                                    overlarge=self.overlarge,
                                    precomputedAlignmentIDs=self.precomputedAlignmentIDs,
                                    cactusWorkflowArguments=self.cactusWorkflowArguments)).rv()

    def makeFollowOnRecursiveJobWithPromisedRequirements(self, job, phaseNode=None):
        """
        Toil's PromisedRequirements don't actually work with real job
        classes, only functions. So this is a hacky way of working
        around that by introducing our own level of indirection.
        """
        if phaseNode == None:
            phaseNode = self.phaseNode
        return self.addFollowOn(RunAsFollowOn(job, phaseNode=phaseNode, constantsNode=self.constantsNode,
                                              cactusDiskDatabaseString=self.cactusDiskDatabaseString, 
                                              flowerNames=self.flowerNames, flowerSizes=self.flowerSizes,
                                              overlarge=self.overlarge,
                                              precomputedAlignmentIDs=self.precomputedAlignmentIDs,
                                              cactusWorkflowArguments=self.cactusWorkflowArguments)).rv()

    def makeChildJobs(self, flowersAndSizes, job, overlargeJob=None, 
                      phaseNode=None):
        """Make a set of child jobs for a given set of flowers and chosen child job
        """
        if overlargeJob == None:
            overlargeJob = job
        if phaseNode == None:
            phaseNode = self.phaseNode
        
        logger.info("Make wrapper jobs: There are %i flowers" % len(flowersAndSizes))
        for overlarge, flowerNames, flowerSizes in flowersAndSizes:
            if overlarge: #Make sure large flowers are on their own, in their own job
                flowerStatsString = runCactusFlowerStats(cactusDiskDatabaseString=self.cactusDiskDatabaseString,
                                                         flowerName=decodeFirstFlowerName(flowerNames))
                self._fileStore.logToMaster("Adding an oversize flower for job class %s and stats %s" \
                                 % (overlargeJob, flowerStatsString))
                self.addChild(overlargeJob(cactusDiskDatabaseString=
                                           self.cactusDiskDatabaseString,
                                           phaseNode=phaseNode, 
                                           constantsNode=self.constantsNode,
                                           flowerNames=flowerNames,
                                           flowerSizes=flowerSizes,
                                           overlarge=True,
                                           cactusWorkflowArguments=self.cactusWorkflowArguments)).rv()
            else:
                logger.info("Adding recursive flower job")
                self.addChild(job(cactusDiskDatabaseString=self.cactusDiskDatabaseString, 
                                  phaseNode=phaseNode, constantsNode=self.constantsNode,
                                  flowerNames=flowerNames,
                                  flowerSizes=flowerSizes,
                                  overlarge=False,
                                  cactusWorkflowArguments=self.cactusWorkflowArguments)).rv()

    def makeRecursiveJobs(self, fileStore=None, job=None, phaseNode=None):
        """Make a set of child jobs for a given set of parent flowers.
        """
        if job == None:
            job = self.__class__
        jobNode = getJobNode(self.phaseNode, job)
        flowersAndSizes=runCactusGetFlowers(cactusDiskDatabaseString=self.cactusDiskDatabaseString,
                                            features=self.featuresFn(),
                                            jobName=job.__name__,
                                            fileStore=fileStore,
                                            flowerNames=self.flowerNames, 
                                            minSequenceSizeOfFlower=getOptionalAttrib(jobNode, "minFlowerSize", int, 0), 
                                            maxSequenceSizeOfFlowerGrouping=getOptionalAttrib(jobNode, "maxFlowerGroupSize", int, 
                                            default=CactusRecursionJob.maxSequenceSizeOfFlowerGroupingDefault),
                                            maxSequenceSizeOfSecondaryFlowerGrouping=getOptionalAttrib(jobNode, "maxFlowerWrapperGroupSize", int, 
                                            default=CactusRecursionJob.maxSequenceSizeOfFlowerGroupingDefault))
        return self.makeChildJobs(flowersAndSizes=flowersAndSizes, 
                              job=job, phaseNode=phaseNode)
    
    def makeExtendingJobs(self, job, fileStore=None, overlargeJob=None, phaseNode=None):
        """Make set of child jobs that extend the current cactus tree.
        """

        jobNode = getJobNode(self.phaseNode, job)
        flowersAndSizes=runCactusExtendFlowers(cactusDiskDatabaseString=self.cactusDiskDatabaseString,
                                              features=self.featuresFn(),
                                              jobName=job.__name__,
                                              fileStore=fileStore,
                                              flowerNames=self.flowerNames, 
                                              minSequenceSizeOfFlower=getOptionalAttrib(jobNode, "minFlowerSize", int, 0),
                                              maxSequenceSizeOfFlowerGrouping=getOptionalAttrib(jobNode, "maxFlowerGroupSize", int,
                                              default=CactusRecursionJob.maxSequenceSizeOfFlowerGroupingDefault))
        return self.makeChildJobs(flowersAndSizes=flowersAndSizes, 
                                  job=job, overlargeJob=overlargeJob,
                                  phaseNode=phaseNode)

    def makeWrapperJobs(self, job, overlargeJob=None, phaseNode=None):
        """Takes the list of flowers for a recursive job and splits them up to fit the given wrapper job(s).
        """
        splitFlowerNames = runCactusSplitFlowersBySecondaryGrouping(self.flowerNames)
        # We've split the flower names up into groups, but now we need
        # to put the flower sizes in so that they correspond with
        # their flower.
        flowersAndSizes = []
        flowersSoFar = 0
        for overlarge, flowerNames in splitFlowerNames:
            # Number of flowers in this grouping.
            numFlowers = int(flowerNames.split()[0])
            flowersAndSizes += [(overlarge, flowerNames, self.flowerSizes[flowersSoFar:flowersSoFar + numFlowers])]
            flowersSoFar += numFlowers
        totalFlowers = int(self.flowerNames.split()[0])
        assert flowersSoFar == totalFlowers, \
               "Didn't process all flowers while going through a secondary grouping."
        return self.makeChildJobs(flowersAndSizes=flowersAndSizes,
                                  job=job, overlargeJob=overlargeJob,
                                  phaseNode=phaseNode)

############################################################
############################################################
############################################################
##The blast phase that uses the trimming strategy.
############################################################
############################################################
############################################################

def prependUniqueIDs(fas, outputDir):
    """Prepend unique ints to fasta headers.

    (prepend rather than append since trimmed outgroups have a start
    token appended, which complicates removal slightly)
    """
    uniqueID = 0
    ret = []
    for fa in fas:
        outPath = os.path.join(outputDir, os.path.basename(fa))
        out = open(outPath, 'w')
        for line in open(fa):
            if len(line) > 0 and line[0] == '>':
                tokens = line[1:].split()
                tokens[0] = "id=%d|%s" % (uniqueID, tokens[0])
                out.write(">%s\n" % "".join(tokens))
            else:
                out.write(line)
        ret.append(outPath)
        uniqueID += 1
    return ret

def setupDivergenceArgs(cactusWorkflowArguments):
    #Adapt the config file to use arguments for the appropriate divergence distance
    cactusWorkflowArguments.longestPath = getLongestPath(newickTreeParser(cactusWorkflowArguments.speciesTree))
    if cactusWorkflowArguments.outgroupEventNames == None:
        distanceToAddToRootAlignment = getOptionalAttrib(cactusWorkflowArguments.configNode, "distanceToAddToRootAlignment", float, 0.0)
        cactusWorkflowArguments.longestPath += distanceToAddToRootAlignment
    cw = ConfigWrapper(cactusWorkflowArguments.configNode)
    cw.substituteAllDivergenceContolledParametersWithLiterals(cactusWorkflowArguments.longestPath)

def setupFilteringByIdentity(cactusWorkflowArguments):
    #Filter by identity
    cafNode = findRequiredNode(cactusWorkflowArguments.configNode, "caf")
    if getOptionalAttrib(cafNode, "filterByIdentity", bool, False): #Do the identity filtering
        adjustedPath = max(float(cafNode.attrib["identityRatio"]) * cactusWorkflowArguments.longestPath,
        float(cafNode.attrib["minimumDistance"]))
        identity = str(100 - math.ceil(100 * inverseJukesCantor(adjustedPath)))
        cafNode.attrib["lastzArguments"] = cafNode.attrib["lastzArguments"] + (" --identity=%s" % identity)


class CactusTrimmingBlastPhase(CactusPhasesJob):
    """Blast ingroups vs outgroups using the trimming strategy before
    running cactus setup.
    """
    def run(self, fileStore):
        fileStore.logToMaster("Running blast using the trimming strategy")

        # Get ingroup and outgroup sequences
        sequenceIDs = self.cactusWorkflowArguments.experimentWrapper.seqIDMap.values()
        sequences = [fileStore.readGlobalFile(seqID) for seqID in sequenceIDs]
        self.cactusWorkflowArguments.totalSequenceSize = sum(os.stat(x).st_size for x in sequences)

        # Prepend unique ID to fasta headers to prevent name collision
        renamedInputSeqDir = os.path.join(fileStore.getLocalTempDir(), "renamedInputs")
        os.mkdir(renamedInputSeqDir)
        uniqueFas = prependUniqueIDs(sequences, renamedInputSeqDir)
        uniqueFaIDs = [fileStore.writeGlobalFile(seq, cleanup=True) for seq in uniqueFas]

        self.cactusWorkflowArguments.experimentWrapper.seqIDMap = dict(zip(self.cactusWorkflowArguments.experimentWrapper.seqIDMap.keys(), uniqueFaIDs))
        outgroupItems = [(name, self.cactusWorkflowArguments.experimentWrapper.seqIDMap[name]) for name in self.cactusWorkflowArguments.experimentWrapper.getOutgroupEvents()]
        ingroupItems = [(name, seqID) for name, seqID in self.cactusWorkflowArguments.experimentWrapper.seqIDMap.items() if name not in self.cactusWorkflowArguments.experimentWrapper.getOutgroupEvents()]
        fileStore.logToMaster("Ingroup sequences: %s" % ingroupItems)
        fileStore.logToMaster("Outgroup sequences: %s" % outgroupItems)

        # Change the blast arguments depending on the divergence
        setupDivergenceArgs(self.cactusWorkflowArguments)
        setupFilteringByIdentity(self.cactusWorkflowArguments)
        
        cafNode = findRequiredNode(self.cactusWorkflowArguments.configNode, "caf")

        # FIXME: this is really ugly and steals the options from the caf tag
        blastJob = self.addChild(BlastIngroupsAndOutgroups(
            BlastOptions(chunkSize=getOptionalAttrib(cafNode, "chunkSize", int),
                         overlapSize=getOptionalAttrib(cafNode, "overlapSize", int),
                         lastzArguments=getOptionalAttrib(cafNode, "lastzArguments"),
                         compressFiles=getOptionalAttrib(cafNode, "compressFiles", bool),
                         realign=getOptionalAttrib(cafNode, "realign", bool), 
                         realignArguments=getOptionalAttrib(cafNode, "realignArguments"),
                         memory=getOptionalAttrib(cafNode, "lastzMemory", int, sys.maxint),
                         smallDisk=getOptionalAttrib(cafNode, "lastzSmallDisk", int, sys.maxint),
                         largeDisk=getOptionalAttrib(cafNode, "lastzLargeDisk", int, sys.maxint),
                         minimumSequenceLength=getOptionalAttrib(cafNode, "minimumSequenceLengthForBlast", int, 1),
                         trimFlanking=self.getOptionalPhaseAttrib("trimFlanking", int, 10),
                         trimMinSize=self.getOptionalPhaseAttrib("trimMinSize", int, 0),
                         trimThreshold=self.getOptionalPhaseAttrib("trimThreshold", float, 0.8),
                         trimWindowSize=self.getOptionalPhaseAttrib("trimWindowSize", int, 10),
                         trimOutgroupFlanking=self.getOptionalPhaseAttrib("trimOutgroupFlanking", int, 100),
                         trimOutgroupDepth=self.getOptionalPhaseAttrib("trimOutgroupDepth", int, 1),
                         keepParalogs=self.getOptionalPhaseAttrib("keepParalogs", bool, False)),
            map(itemgetter(0), ingroupItems), map(itemgetter(1), ingroupItems),
            map(itemgetter(0), outgroupItems), map(itemgetter(1), outgroupItems)))
        
        # Alignment post processing to filter alignments
        if getOptionalAttrib(cafNode, "runMapQFiltering", bool, False):
            minimumMapQValue=getOptionalAttrib(cafNode, "minimumMapQValue", float, 0.0)
            maxAlignmentsPerSite=getOptionalAttrib(cafNode, "maxAlignmentsPerSite", int, 1)
            alpha=getOptionalAttrib(cafNode, "alpha", float, 1.0)
            fileStore.logToMaster("Running mapQ uniquifying with parameters, minimumMapQValue: %s, maxAlignmentsPerSite %s, alpha: %s" %
                                  (minimumMapQValue, maxAlignmentsPerSite, alpha))
            blastJob = blastJob.encapsulate() # Encapsulate to ensure that blast Job and all its successors
            # run before mapQ
            mapQJob = blastJob.addFollowOnJobFn(mappingQualityRescoring, blastJob.rv(0), 
                                                minimumMapQValue=minimumMapQValue,
                                                maxAlignmentsPerSite=maxAlignmentsPerSite,
                                                alpha=alpha,
                                                logLevel=getLogLevelString(),
                                                preemptable=True)
            self.cactusWorkflowArguments.alignmentsID = mapQJob.rv(0)
            self.cactusWorkflowArguments.secondaryAlignmentsID = mapQJob.rv(1)
        else:
            fileStore.logToMaster("Not running mapQ filtering")
            self.cactusWorkflowArguments.alignmentsID = blastJob.rv(0)
            self.cactusWorkflowArguments.secondaryAlignmentsID = None
            
        self.cactusWorkflowArguments.outgroupFragmentIDs = blastJob.rv(1)
        self.cactusWorkflowArguments.ingroupCoverageIDs = blastJob.rv(2)

        return self.makeFollowOnCheckpointJob(CactusSetupCheckpoint, "setup")

############################################################
############################################################
############################################################
##The setup phase.
############################################################
############################################################
############################################################

def getLongestPath(node, distance=0.0):
    """Identify the longest path from the mrca of the leaves of the species tree.
    """
    i, j = distance, distance
    if node.left != None:
        i = getLongestPath(node.left, abs(node.left.distance)) + distance
    if node.right != None:  
        j = getLongestPath(node.right, abs(node.right.distance)) + distance
    return max(i, j)

class CactusSetupCheckpoint(CactusCheckpointJob):
    """Start a new DB, run the setup and CAF phases, save the DB, then launch the BAR checkpoint."""
    def run(self, fileStore):
        DBServerDump = self.runPhaseWithPrimaryDB(CactusSetupPhase).rv()
        return self.makeFollowOnCheckpointJob(CactusBarCheckpoint, "bar", DBServerDump=DBServerDump)

class CactusSetupPhase(CactusPhasesJob):   
    """Initialises the cactus database and adapts the config file for the run."""
    def run(self, fileStore):
        # Point the outgroup sequences to their trimmed versions for
        # phases after this one.
        for i, outgroup in enumerate(self.cactusWorkflowArguments.experimentWrapper.getOutgroupEvents()):
            self.cactusWorkflowArguments.experimentWrapper.seqIDMap[outgroup] = self.cactusWorkflowArguments.outgroupFragmentIDs[i]

        if (not self.cactusWorkflowArguments.configWrapper.getDoTrimStrategy()) or (self.cactusWorkflowArguments.outgroupEventNames == None):
            setupDivergenceArgs(self.cactusWorkflowArguments)

        sequenceIDs = []
        tree = self.cactusWorkflowArguments.experimentWrapper.getTree()
        sequenceNames = []
        firstLines = []
        for node in tree.postOrderTraversal():
            if tree.isLeaf(node):
                seqID = self.cactusWorkflowArguments.experimentWrapper.seqIDMap[tree.getName(node)]
                sequenceIDs.append(seqID)
                seq = fileStore.readGlobalFile(seqID)
                sequenceNames.append(tree.getName(node))
                with open(seq, 'r') as fh:
                    firstLines.append(fh.readline())

        sequences = [fileStore.readGlobalFile(fileID) for fileID in sequenceIDs]
        logger.info("Sequences in cactus setup: %s" % sequenceNames)
        logger.info("Sequences in cactus setup filenames: %s" % firstLines)
        messages = runCactusSetup(cactusDiskDatabaseString=self.cactusWorkflowArguments.cactusDiskDatabaseString, 
                       sequences=sequences,
                       newickTreeString=self.cactusWorkflowArguments.speciesTree, 
                       outgroupEvents=self.cactusWorkflowArguments.outgroupEventNames,
                       makeEventHeadersAlphaNumeric=self.getOptionalPhaseAttrib("makeEventHeadersAlphaNumeric", bool, False))
        for message in messages:
            logger.info(message)
        return self.makeFollowOnPhaseJob(CactusCafPhase, "caf")
        
############################################################
############################################################
############################################################
#The CAF phase.
#
#Creates the reconstruction structure with blocks
############################################################
############################################################
############################################################

def inverseJukesCantor(d):
    """Takes a substitution distance and calculates the number of expected changes per site (inverse jukes cantor)
    d = -3/4 * log(1 - 4/3 * p)
    exp(-4/3 * d) = 1 - 4/3 * p
    4/3 * p = 1 - exp(-4/3 * d)
    p = 3/4 * (1 - exp(-4/3 * d))
    """
    assert d >= 0.0
    return 0.75 * (1 - math.exp(-d * 4.0/3.0))

class CactusCafPhase(CactusPhasesJob):
    memoryPoly = [2.51087392e+00, 4.49616219e+08]

    def run(self, fileStore):
        if self.cactusWorkflowArguments.ingroupCoverageIDs is not None:
            # Convert the bed files to use 64-bit cactus Names instead
            # of the headers. Ideally this should belong in the bar
            # phase but we run stripUniqueIDs before then.
            bedFiles = [fileStore.readGlobalFile(path) for path in self.cactusWorkflowArguments.ingroupCoverageIDs]
            tempFile = fileStore.getLocalTempFile()
            system("cat %s > %s" % (" ".join(bedFiles), tempFile))
            ingroupCoverageFile = fileStore.getLocalTempFile()
            runConvertAlignmentsToInternalNames(self.cactusWorkflowArguments.cactusDiskDatabaseString, tempFile, ingroupCoverageFile, self.topFlowerName, isBedFile=True)
            self.cactusWorkflowArguments.ingroupCoverageID = fileStore.writeGlobalFile(ingroupCoverageFile)

        if (not self.cactusWorkflowArguments.configWrapper.getDoTrimStrategy()) or (self.cactusWorkflowArguments.outgroupEventNames == None):
            setupFilteringByIdentity(self.cactusWorkflowArguments)
        #Setup any constraints
        if self.cactusWorkflowArguments.constraintsID != None: #Setup the constraints arg
            constraintsFile = fileStore.readGlobalFile(self.cactusWorkflowArguments.constraintsID)
            newConstraintsFile = fileStore.getLocalTempFile()
            runCactusConvertAlignmentToCactus(self.cactusWorkflowArguments.cactusDiskDatabaseString,
                                              constraintsFile, newConstraintsFile)
            self.cactusWorkflowArguments.constraintsID = fileStore.writeGlobalFile(newConstraintsFile, cleanup=True)

        assert self.getPhaseNumber() == 1
        
        # Convert the cigar files to use 64-bit cactus Names instead of the headers.
        
        # Primary alignments first
        alignmentsFile = fileStore.readGlobalFile(self.cactusWorkflowArguments.alignmentsID)
        convertedAlignmentsFile = fileStore.getLocalTempFile() 
        runConvertAlignmentsToInternalNames(cactusDiskString=self.cactusWorkflowArguments.cactusDiskDatabaseString, alignmentsFile=alignmentsFile, outputFile=convertedAlignmentsFile, flowerName=self.topFlowerName)
        fileStore.logToMaster("Converted headers of cigar file %s to internal names, new file %s" % (self.cactusWorkflowArguments.alignmentsID, convertedAlignmentsFile))
        self.cactusWorkflowArguments.alignmentsID = fileStore.writeGlobalFile(convertedAlignmentsFile, cleanup=True)
        
        # Now any secondary alignments
        if self.cactusWorkflowArguments.secondaryAlignmentsID != None:
            secondaryAlignmentsFile = fileStore.readGlobalFile(self.cactusWorkflowArguments.secondaryAlignmentsID)
            convertedAlignmentsFile = fileStore.getLocalTempFile() 
            runConvertAlignmentsToInternalNames(cactusDiskString=self.cactusWorkflowArguments.cactusDiskDatabaseString, alignmentsFile=secondaryAlignmentsFile, outputFile=convertedAlignmentsFile, flowerName=self.topFlowerName)
            fileStore.logToMaster("Converted headers of secondary cigar file %s to internal names, new file %s" % (self.cactusWorkflowArguments.secondaryAlignmentsID, convertedAlignmentsFile))
            self.cactusWorkflowArguments.secondaryAlignmentsID = fileStore.writeGlobalFile(convertedAlignmentsFile, cleanup=True)
        
        # While we're at it, remove the unique IDs prepended to
        # the headers inside the cactus DB.
        runStripUniqueIDs(self.cactusWorkflowArguments.cactusDiskDatabaseString)
        
        return self.runPhase(CactusCafWrapper, SavePrimaryDB, "caf")

class CactusCafWrapper(CactusRecursionJob):
    """Runs cactus_caf on one flower and one alignment file.
    """
    featuresFn = lambda self: {'alignmentsSize': self.cactusWorkflowArguments.alignmentsID.size}
    memoryPoly = [1.80395944e+01, 7.96042247e+07]
    memoryCap = 120e09
    feature = 'totalSequenceSize'

    def __init__(self, **kwargs):
        # We want to make sure this job is *not* preempted, because it's
        # the longest-running job in the entire process, taking up to
        # 12 hours.
        kwargs['preemptable'] = False
        super(CactusCafWrapper, self).__init__(**kwargs)

    def runCactusCafInWorkflow(self, alignmentFile, secondaryAlignmentFile, fileStore, constraints=None):
        debugFilePath = self.getOptionalPhaseAttrib("phylogenyDebugPrefix")
        if debugFilePath != None:
            debugFilePath += getOptionalAttrib(findRequiredNode(self.cactusWorkflowArguments.configNode, "reference"), "reference")
        messages = runCactusCaf(cactusDiskDatabaseString=self.cactusDiskDatabaseString,
                          features=self.featuresFn(),
                          fileStore=fileStore,
                          jobName=self.__class__.__name__,
                          alignments=alignmentFile, 
                          secondaryAlignments=secondaryAlignmentFile,
                          flowerNames=self.flowerNames,
                          constraints=constraints,  
                          annealingRounds=self.getOptionalPhaseAttrib("annealingRounds"),  
                          deannealingRounds=self.getOptionalPhaseAttrib("deannealingRounds"),
                          trim=self.getOptionalPhaseAttrib("trim"),
                          minimumTreeCoverage=self.getOptionalPhaseAttrib("minimumTreeCoverage", float),
                          blockTrim=self.getOptionalPhaseAttrib("blockTrim", float),
                          minimumBlockDegree=self.getOptionalPhaseAttrib("minimumBlockDegree", int), 
                          minimumIngroupDegree=self.getOptionalPhaseAttrib("minimumIngroupDegree", int),
                          minimumOutgroupDegree=self.getOptionalPhaseAttrib("minimumOutgroupDegree", int),
                          alignmentFilter=self.getOptionalPhaseAttrib("alignmentFilter"),
                          lastzArguments=self.getOptionalPhaseAttrib("lastzArguments"),
                          minimumSequenceLengthForBlast=self.getOptionalPhaseAttrib("minimumSequenceLengthForBlast", int, 1),
                          maxAdjacencyComponentSizeRatio=self.getOptionalPhaseAttrib("maxAdjacencyComponentSizeRatio", float),
                          minLengthForChromosome=self.getOptionalPhaseAttrib("minLengthForChromosome", int),
                          proportionOfUnalignedBasesForNewChromosome=self.getOptionalPhaseAttrib("proportionOfUnalignedBasesForNewChromosome", float),
                          maximumMedianSequenceLengthBetweenLinkedEnds=self.getOptionalPhaseAttrib("maximumMedianSequenceLengthBetweenLinkedEnds", int),
                          realign=self.getOptionalPhaseAttrib("realign", bool),
                          realignArguments=self.getOptionalPhaseAttrib("realignArguments"),
                          phylogenyNumTrees=self.getOptionalPhaseAttrib("phylogenyNumTrees", int, 1),
                          phylogenyRootingMethod=self.getOptionalPhaseAttrib("phylogenyRootingMethod"),
                          phylogenyScoringMethod=self.getOptionalPhaseAttrib("phylogenyScoringMethod"),
                          phylogenyBreakpointScalingFactor=self.getOptionalPhaseAttrib("phylogenyBreakpointScalingFactor"),
                          phylogenySkipSingleCopyBlocks=self.getOptionalPhaseAttrib("phylogenySkipSingleCopyBlocks", bool),
                          phylogenyMaxBaseDistance=self.getOptionalPhaseAttrib("phylogenyMaxBaseDistance"),
                          phylogenyMaxBlockDistance=self.getOptionalPhaseAttrib("phylogenyMaxBlockDistance"),
                          phylogenyDebugFile=debugFilePath,
                          phylogenyKeepSingleDegreeBlocks=self.getOptionalPhaseAttrib("phylogenyKeepSingleDegreeBlocks", bool),
                          phylogenyTreeBuildingMethod=self.getOptionalPhaseAttrib("phylogenyTreeBuildingMethod"),
                          phylogenyCostPerDupPerBase=self.getOptionalPhaseAttrib("phylogenyCostPerDupPerBase"),
                          phylogenyCostPerLossPerBase=self.getOptionalPhaseAttrib("phylogenyCostPerLossPerBase"),
                          referenceEventHeader=getOptionalAttrib(findRequiredNode(self.cactusWorkflowArguments.configNode, "reference"), "reference"),
                          phylogenyDoSplitsWithSupportHigherThanThisAllAtOnce=self.getOptionalPhaseAttrib("phylogenyDoSplitsWithSupportHigherThanThisAllAtOnce"),
                          numTreeBuildingThreads=self.getOptionalPhaseAttrib("numTreeBuildingThreads"),
                          doPhylogeny=self.getOptionalPhaseAttrib("doPhylogeny", bool, False),
                          minimumBlockHomologySupport=self.getOptionalPhaseAttrib("minimumBlockHomologySupport"),
                          minimumBlockDegreeToCheckSupport=self.getOptionalPhaseAttrib("minimumBlockDegreeToCheckSupport"),
                          phylogenyNucleotideScalingFactor=self.getOptionalPhaseAttrib("phylogenyNucleotideScalingFactor"),
                          removeRecoverableChains=self.getOptionalPhaseAttrib("removeRecoverableChains"),
                          minimumNumberOfSpecies=self.getOptionalPhaseAttrib("minimumNumberOfSpecies", int),
                          phylogenyHomologyUnitType=self.getOptionalPhaseAttrib("phylogenyHomologyUnitType"),
                          phylogenyDistanceCorrectionMethod=self.getOptionalPhaseAttrib("phylogenyDistanceCorrectionMethod"),
                          maxRecoverableChainsIterations=self.getOptionalPhaseAttrib("maxRecoverableChainsIterations", int),
                          maxRecoverableChainLength=self.getOptionalPhaseAttrib("maxRecoverableChainLength", int))
        for message in messages:
            logger.info(message)

    def run(self, fileStore):
        alignments = fileStore.readGlobalFile(self.cactusWorkflowArguments.alignmentsID)
        logger.info("Alignments file: %s" % alignments)

        secondaryAlignments = None
        if self.cactusWorkflowArguments.secondaryAlignmentsID != None:
            secondaryAlignments = fileStore.readGlobalFile(self.cactusWorkflowArguments.secondaryAlignmentsID)
            
        constraints = None
        if self.cactusWorkflowArguments.constraintsID is not None:
            constraints = fileStore.readGlobalFile(self.cactusWorkflowArguments.constraintsID)
            
        
        self.runCactusCafInWorkflow(alignmentFile=alignments, secondaryAlignmentFile=secondaryAlignments, fileStore=fileStore,
                                    constraints=constraints)


############################################################
############################################################
############################################################
#The BAR phase.
#
#Creates the reconstruction structure with blocks
############################################################
############################################################
############################################################

class CactusBarCheckpoint(CactusCheckpointJob):
    """Load the DB, run the BAR, AVG, and normalization phases, save the DB, then run the reference checkpoint."""
    def run(self, fileStore):
        DBServerDump = self.runPhaseWithPrimaryDB(CactusBarPhase).rv()
        return self.makeFollowOnCheckpointJob(CactusReferenceCheckpoint, "reference", DBServerDump=DBServerDump)

class CactusBarPhase(CactusPhasesJob):
    """Runs bar algorithm."""
    def run(self, fileStore):
        return self.runPhase(CactusBarRecursion, CactusNormalPhase, "normal", doRecursion=self.getOptionalPhaseAttrib("runBar", bool, False))

class CactusBarRecursion(CactusRecursionJob):
    """This job does the get flowers down pass for the BAR alignment phase."""
    memoryPoly = [2e+09]

    def run(self, fileStore):
        self.makeRecursiveJobs(fileStore=fileStore)
        self.makeExtendingJobs(fileStore=fileStore,
                               job=CactusBarWrapper, overlargeJob=CactusBarWrapperLarge)

def runBarForJob(self, fileStore=None, features=None, calculateWhichEndsToComputeSeparately=False, endAlignmentsToPrecomputeOutputFile=None, precomputedAlignments=None):
    return runCactusBar(jobName=self.__class__.__name__,
                 fileStore=fileStore,
                 features=features,
                 cactusDiskDatabaseString=self.cactusDiskDatabaseString,
                 flowerNames=self.flowerNames,
                 maximumLength=self.getOptionalPhaseAttrib("bandingLimit", float),
                 spanningTrees=self.getOptionalPhaseAttrib("spanningTrees", int),
                 gapGamma=self.getOptionalPhaseAttrib( "gapGamma", float),
                 matchGamma=self.getOptionalPhaseAttrib( "matchGamma", float),
                 splitMatrixBiggerThanThis=self.getOptionalPhaseAttrib("splitMatrixBiggerThanThis", int),
                 anchorMatrixBiggerThanThis=self.getOptionalPhaseAttrib("anchorMatrixBiggerThanThis", int),
                 repeatMaskMatrixBiggerThanThis=self.getOptionalPhaseAttrib("repeatMaskMatrixBiggerThanThis", int),
                 diagonalExpansion=self.getOptionalPhaseAttrib("diagonalExpansion"),
                 constraintDiagonalTrim=self.getOptionalPhaseAttrib("constraintDiagonalTrim", int),
                 minimumBlockDegree=self.getOptionalPhaseAttrib("minimumBlockDegree", int),
                 minimumIngroupDegree=self.getOptionalPhaseAttrib("minimumIngroupDegree", int),
                 minimumOutgroupDegree=self.getOptionalPhaseAttrib("minimumOutgroupDegree", int),
                 alignAmbiguityCharacters=self.getOptionalPhaseAttrib("alignAmbiguityCharacters", bool),
                 pruneOutStubAlignments=self.getOptionalPhaseAttrib("pruneOutStubAlignments", bool),
                 useProgressiveMerging=self.getOptionalPhaseAttrib("useProgressiveMerging", bool),
                 calculateWhichEndsToComputeSeparately=calculateWhichEndsToComputeSeparately,
                 endAlignmentsToPrecomputeOutputFile=endAlignmentsToPrecomputeOutputFile,
                 largeEndSize=self.getOptionalPhaseAttrib("largeEndSize", int),
                 precomputedAlignments=precomputedAlignments,
                 ingroupCoverageFile=self.cactusWorkflowArguments.ingroupCoverageID if self.getOptionalPhaseAttrib("rescue", bool) else None,
                 minimumSizeToRescue=self.getOptionalPhaseAttrib("minimumSizeToRescue"),
                 minimumCoverageToRescue=self.getOptionalPhaseAttrib("minimumCoverageToRescue"),
                 minimumNumberOfSpecies=self.getOptionalPhaseAttrib("minimumNumberOfSpecies", int))

class CactusBarWrapper(CactusRecursionJob):
    """Runs the BAR algorithm implementation.
    """
    memoryPoly = [2.81473430e-01, 2.96245523e+09]

    def run(self, fileStore):
        messages = runBarForJob(self, features=self.featuresFn(), fileStore=fileStore)
        for message in messages:
            fileStore.logToMaster(message)

class CactusBarWrapperLarge(CactusRecursionJob):
    """Breaks up the bar into a series of smaller bars, then runs them.
    """
    memoryPoly = [3e+09]

    def run(self, fileStore):
        logger.info("Starting the cactus bar preprocessor job to breakup the bar alignment")
        veryLargeEndSize=self.getOptionalPhaseAttrib("veryLargeEndSize", int, default=1000000)
        maxFlowerGroupSize = self.getOptionalJobAttrib("maxFlowerGroupSize", int, 
                                            default=CactusRecursionJob.maxSequenceSizeOfFlowerGroupingDefault)
        endsToAlign = []
        endSizes = []
        precomputedAlignmentIDs = []
        for line in runBarForJob(self, features=self.featuresFn(),
                                 fileStore=fileStore, calculateWhichEndsToComputeSeparately=True):
            endToAlign, sequencesInEndAlignment, basesInEndAlignment = line.split()
            sequencesInEndAlignment = int(sequencesInEndAlignment)
            basesInEndAlignment = int(basesInEndAlignment)

            # Sanity check
            assert len(endsToAlign) == len(endSizes), "End alignments and size lists out of sync"

            #If we have a really big end align separately
            if basesInEndAlignment >= veryLargeEndSize:
                alignmentID = self.addChild(CactusBarEndAlignerWrapper(self.phaseNode, self.constantsNode,
                                                        self.cactusDiskDatabaseString, self.flowerNames,
                                                        self.flowerSizes, True, [ endToAlign ], [ basesInEndAlignment ],
                                                        cactusWorkflowArguments=self.cactusWorkflowArguments)).rv()
                precomputedAlignmentIDs.append(alignmentID)
                logger.info("Precomputing very large end alignment for %s with %i caps and %i bases" % \
                             (endToAlign, sequencesInEndAlignment, basesInEndAlignment))
            else:
                endsToAlign.append(endToAlign)
                endSizes.append(basesInEndAlignment)
                if sum(endSizes) >= maxFlowerGroupSize:
                    alignmentID = self.addChild(CactusBarEndAlignerWrapper(self.phaseNode,
                                                       self.constantsNode,
                                                       self.cactusDiskDatabaseString,
                                                       self.flowerNames, self.flowerSizes, False,
                                                       endsToAlign, endSizes,
                                                       cactusWorkflowArguments=self.cactusWorkflowArguments)).rv()
                    precomputedAlignmentIDs.append(alignmentID)
                    endsToAlign = []
                    endSizes = []
        if len(endsToAlign) > 0:
            precomputedAlignmentIDs.append(self.addChild(CactusBarEndAlignerWrapper(
                self.phaseNode, self.constantsNode, self.cactusDiskDatabaseString, self.flowerNames,
                self.flowerSizes, False, endsToAlign, endSizes,
                cactusWorkflowArguments=self.cactusWorkflowArguments)).rv())
        self.precomputedAlignmentIDs = precomputedAlignmentIDs
        self.makeFollowOnRecursiveJobWithPromisedRequirements(CactusBarWrapperWithPrecomputedEndAlignments)
        logger.info("Breaking bar job into %i separate jobs" % \
                             (len(precomputedAlignmentIDs)))

class CactusBarEndAlignerWrapper(CactusRecursionJob):
    """Computes an end alignment."""
    def featuresFn(self):
        """Merges both end size features and flower features--they will both
        have an impact on resource usage."""
        d = {'endGroupSize': sum(self.endSizes),
             'maxEndSize': max(self.endSizes),
             'numEnds': len(self.endSizes)}
        d.update(self.flowerFeatures())
        return d

    memoryPoly = [1.495e-03, 4.87e+09]
    feature = 'maxEndSize'
    memoryCap = 40e09

    def __init__(self, phaseNode, constantsNode, cactusDiskDatabaseString, flowerNames, flowerSizes,
                 overlarge, endsToAlign, endSizes, cactusWorkflowArguments):
        self.cactusWorkflowArguments = cactusWorkflowArguments
        self.endsToAlign = endsToAlign
        self.endSizes = endSizes
        CactusRecursionJob.__init__(self, phaseNode, constantsNode, cactusDiskDatabaseString, flowerNames, flowerSizes, overlarge, cactusWorkflowArguments=self.cactusWorkflowArguments, preemptable=True)

    def run(self, fileStore):
        self.endsToAlign = [ int(i) for i in self.endsToAlign ]
        self.endsToAlign.sort()
        self.flowerNames = encodeFlowerNames((decodeFirstFlowerName(self.flowerNames),) + tuple(self.endsToAlign)) #The ends to align become like extra flower names
        alignmentFile = fileStore.getLocalTempFile()
        messages = runBarForJob(self, features=self.featuresFn(),
                                fileStore=fileStore,
                                endAlignmentsToPrecomputeOutputFile=alignmentFile)
        for message in messages:
            fileStore.logToMaster(message)
        return fileStore.writeGlobalFile(alignmentFile, cleanup=False)

class CactusBarWrapperWithPrecomputedEndAlignments(CactusRecursionJob):
    """Runs the BAR algorithm implementation with some precomputed end alignments."""
    featuresFn = lambda self: {'alignmentsSize': sum([fileID.size for fileID in self.precomputedAlignmentIDs])}
    feature = 'alignmentsSize'
    memoryPoly = [1.99700749e+00, 3.29659639e+08]

    def run(self, fileStore):
        if self.precomputedAlignmentIDs:
            precomputedAlignments = [readGlobalFileWithoutCache(fileStore, fileID) for fileID in self.precomputedAlignmentIDs]
            messages = runBarForJob(self, features=self.featuresFn(),
                                    fileStore=fileStore,
                                    precomputedAlignments=precomputedAlignments)
        else:
            messages = runBarForJob(self)
        for message in messages:
            fileStore.logToMaster(message)

############################################################
############################################################
############################################################
#Normalisation pass
############################################################
############################################################
############################################################

class CactusNormalPhase(CactusPhasesJob):
    """Phase to normalise the graph, ensuring all chains are maximal
    """
    def run(self, fileStore):
        normalisationIterations = self.getOptionalPhaseAttrib("iterations", int, default=0)
        if normalisationIterations > 0:
            self.phaseNode.attrib["normalised"] = "1"
            self.phaseNode.attrib["iterations"] = str(normalisationIterations-1)
            return self.runPhase(CactusNormalRecursion, CactusNormalPhase, "normal")
        else:
            return self.makeFollowOnPhaseJob(CactusAVGPhase, "avg")
     
class CactusNormalRecursion(CactusRecursionJob):
    """This job does the down pass for the normal phase.
    """
    def run(self, fileStore):
        self.makeRecursiveJobs(fileStore=fileStore)
        return self.makeFollowOnRecursiveJob(CactusNormalRecursion2)
        
class CactusNormalRecursion2(CactusRecursionJob):
    """This job sets up the normal wrapper in an up traversal of the tree.
    """
    def run(self, fileStore):
        return self.makeWrapperJobs(CactusNormalWrapper)
        
class CactusNormalWrapper(CactusRecursionJob):
    """This jobs run the normalisation script.
    """ 
    def run(self, fileStore):
        runCactusMakeNormal(self.cactusDiskDatabaseString, flowerNames=self.flowerNames, 
                            maxNumberOfChains=self.getOptionalPhaseAttrib("maxNumberOfChains", int, default=30))

############################################################
############################################################
############################################################
#Phylogeny pass
############################################################
############################################################
############################################################

class CactusAVGPhase(CactusPhasesJob): 
    """Phase to build avgs for each flower.
    """       
    def run(self, fileStore):
        return self.runPhase(CactusAVGRecursion, SavePrimaryDB, 'avg', doRecursion=self.getOptionalPhaseAttrib("buildAvgs", bool, False))

class CactusAVGRecursion(CactusRecursionJob):
    """This job does the recursive pass for the AVG phase.
    """
    def run(self, fileStore):
        self.makeWrapperJobs(CactusAVGWrapper)
        return self.makeFollowOnRecursiveJob(CactusAVGRecursion2)
        
class CactusAVGRecursion2(CactusRecursionJob):
    """This job does the recursive pass for the AVG phase.
    """
    def run(self, fileStore):
        self.makeRecursiveJobs(job=CactusAVGRecursion, fileStore=fileStore)

class CactusAVGWrapper(CactusRecursionJob):
    """This job runs tree building
    """
    def run(self, fileStore):
        runCactusPhylogeny(self.cactusDiskDatabaseString, flowerNames=self.flowerNames)

############################################################
############################################################
############################################################
#Reference pass
############################################################
############################################################
############################################################


class CactusReferenceCheckpoint(CactusCheckpointJob):
    """Run reference phase, then save the DB and run the HAL phase."""
    def run(self, fileStore):
        child = self.runPhaseWithPrimaryDB(CactusReferencePhase)
        experiment = child.rv(0)
        DBServerDump = child.rv(1)
        self.cactusWorkflowArguments = copy.deepcopy(self.cactusWorkflowArguments)
        self.cactusWorkflowArguments.experimentWrapper = experiment
        return self.makeFollowOnCheckpointJob(CactusHalCheckpoint, "hal", DBServerDump=DBServerDump)

class CactusReferencePhase(CactusPhasesJob):
    """Runs the reference problem algorithm"""
    def run(self, fileStore):
        #self.setupSecondaryDatabase()
        self.phaseNode.attrib["experimentPath"] = self.cactusWorkflowArguments.experimentFile
        self.phaseNode.attrib["secondaryDatabaseString"] = self.cactusWorkflowArguments.secondaryDatabaseString
        return self.runPhase(CactusReferenceRecursion, CactusSetReferenceCoordinatesDownPhase, "reference", 
                             doRecursion=self.getOptionalPhaseAttrib("buildReference", bool, False),
                             launchSecondaryForRecursiveJob=True)

class CactusReferenceRecursion(CactusRecursionJob):
    """This job creates the wrappers to run the reference problem algorithm, the follow on job then recurses down.
    """
    memoryPoly = [2e+09]

    def run(self, fileStore):
        self.makeWrapperJobs(CactusReferenceWrapper)
        return self.makeFollowOnRecursiveJob(CactusReferenceRecursion2)

class CactusReferenceWrapper(CactusRecursionJob):
    """Actually run the reference code.
    """
    memoryPoly = [0.71709110685129696, 141266641]
    feature = 'maxFlowerSize'

    def run(self, fileStore):
        runCactusReference(fileStore=fileStore,
                       jobName=self.__class__.__name__,
                       features=self.featuresFn(),
                       cactusDiskDatabaseString=self.cactusDiskDatabaseString, 
                       flowerNames=self.flowerNames, 
                       matchingAlgorithm=self.getOptionalPhaseAttrib("matchingAlgorithm"), 
                       permutations=self.getOptionalPhaseAttrib("permutations", int),
                       referenceEventString=self.getOptionalPhaseAttrib("reference"),
                       useSimulatedAnnealing=self.getOptionalPhaseAttrib("useSimulatedAnnealing", bool),
                       theta=self.getOptionalPhaseAttrib("theta", float),
                       phi=self.getOptionalPhaseAttrib("phi", float),
                       maxWalkForCalculatingZ=self.getOptionalPhaseAttrib("maxWalkForCalculatingZ", int),
                       ignoreUnalignedGaps=self.getOptionalPhaseAttrib("ignoreUnalignedGaps", bool),
                       wiggle=self.getOptionalPhaseAttrib("wiggle", float),
                       numberOfNs=self.getOptionalPhaseAttrib("numberOfNs", int),
                       minNumberOfSequencesToSupportAdjacency=self.getOptionalPhaseAttrib("minNumberOfSequencesToSupportAdjacency", int),
                       makeScaffolds=self.getOptionalPhaseAttrib("makeScaffolds", bool))

class CactusReferenceRecursion2(CactusRecursionJob):
    memoryPoly = [2e+09]
    def run(self, fileStore):
        self.makeRecursiveJobs(fileStore=fileStore,
                               job=CactusReferenceRecursion)
        return self.makeFollowOnRecursiveJob(CactusReferenceRecursion3)

class CactusReferenceRecursion3(CactusRecursionJob):
    """After completing the recursion for the reference algorithm, the up pass of adding in the reference coordinates is performed.
    """
    def run(self, fileStore):
        return self.makeWrapperJobs(CactusSetReferenceCoordinatesUpWrapper)

class CactusSetReferenceCoordinatesUpWrapper(CactusRecursionJob):
    """Does the up pass for filling in the reference sequence coordinates, once a reference has been established.
    """
    memoryPoly = [1.3030742924744299, 180741939.947]
    feature = 'maxFlowerSize'

    def run(self, fileStore):
        runCactusAddReferenceCoordinates(fileStore=fileStore, jobName=self.__class__.__name__,
                                         features=self.featuresFn(),
                                         cactusDiskDatabaseString=self.cactusDiskDatabaseString, 
                                         secondaryDatabaseString=self.getOptionalPhaseAttrib("secondaryDatabaseString"),
                                         flowerNames=self.flowerNames,
                                         referenceEventString=self.getOptionalPhaseAttrib("reference"),
                                         outgroupEventString=self.getOptionalPhaseAttrib("outgroup"),
                                         bottomUpPhase=True)
        
class CactusSetReferenceCoordinatesDownPhase(CactusPhasesJob):
    """This is the second part of the reference coordinate setting, the down pass.
    """
    def run(self, fileStore):
<<<<<<< HEAD
       # self.cleanupSecondaryDatabase()
        return self.runPhase(CactusSetReferenceCoordinatesDownRecursion, CactusExtractReferencePhase, "check", doRecursion=self.getOptionalPhaseAttrib("buildReference", bool, False))
=======
        self.cleanupSecondaryDatabase()
        return self.runPhase(CactusSetReferenceCoordinatesDownRecursion, CactusExtractReferencePhase, "reference", doRecursion=self.getOptionalPhaseAttrib("buildReference", bool, False))
>>>>>>> 4f567fdc
        
class CactusSetReferenceCoordinatesDownRecursion(CactusRecursionJob):
    """Does the down pass for filling Fills in the coordinates, once a reference is added.
    """
    memoryPoly = [2e+09]

    def run(self, fileStore):
        self.makeWrapperJobs(CactusSetReferenceCoordinatesDownWrapper)
        return self.makeFollowOnRecursiveJob(CactusSetReferenceCoordinatesDownRecursion2)

class CactusSetReferenceCoordinatesDownRecursion2(CactusRecursionJob):
    memoryPoly = [2e+09]

    def run(self, fileStore):
        return self.makeRecursiveJobs(fileStore=fileStore,
                                      job=CactusSetReferenceCoordinatesDownRecursion)
        
class CactusSetReferenceCoordinatesDownWrapper(CactusRecursionJob):
    """Does the down pass for filling Fills in the coordinates, once a reference is added.
    """
    memoryPoly = [0.52844015396914878, 116287385]
    feature = 'maxFlowerSize'

    def run(self, fileStore):
        runCactusAddReferenceCoordinates(fileStore=fileStore, features=self.featuresFn(),
                                         jobName=self.__class__.__name__,
                                         cactusDiskDatabaseString=self.cactusDiskDatabaseString, 
                                         flowerNames=self.flowerNames,
                                         referenceEventString=self.getOptionalPhaseAttrib("reference"),
                                         outgroupEventString=self.getOptionalPhaseAttrib("outgroup"), 
                                         bottomUpPhase=False)

class CactusExtractReferencePhase(CactusPhasesJob):
    memoryPoly = [2.24519561e+00, 4.70479486e+08]

    def run(self, fileStore):
        experiment = ExperimentWrapper(self.cactusWorkflowArguments.experimentNode)
        if hasattr(self.cactusWorkflowArguments, 'buildReference') and\
               self.cactusWorkflowArguments.buildReference:
            fileStore.logToMaster("Starting Reference Extract Phase")
            eventName = self.getOptionalPhaseAttrib("reference")
            referencePath = fileStore.getLocalTempFile()
            cactus_call(parameters=["cactus_getReferenceSeq", "--cactusDisk",
                                    self.cactusWorkflowArguments.cactusDiskDatabaseString, "--flowerName", "0",
                                    "--referenceEventString", eventName, "--outputFile",
                                    os.path.basename(referencePath), "--logLevel", getLogLevelString()])
            referenceID = fileStore.writeGlobalFile(referencePath)
            experiment.setReferenceID(referenceID)
            intermediateResultsUrl = getattr(self.cactusWorkflowArguments, 'intermediateResultsUrl', None)
            if intermediateResultsUrl is not None:
                # The user requested to keep the hal fasta files in a separate place. Export it there.
                url = intermediateResultsUrl + ".reference.fa"
                fileStore.exportFile(referenceID, url)
        self.cactusWorkflowArguments.experimentWrapper = experiment
        return experiment, self.makeFollowOnPhaseJob(CactusCheckPhase, "check")

############################################################
############################################################
############################################################
#Check pass
############################################################
############################################################
############################################################

class CactusCheckPhase(CactusPhasesJob):
    """The check phase, where we verify everything is as it should be
    """
    def run(self, fileStore):
        normalNode = findRequiredNode(self.cactusWorkflowArguments.configNode, "normal")
        self.phaseNode.attrib["checkNormalised"] = getOptionalAttrib(normalNode, "normalised", default="0")
        return self.runPhase(CactusCheckRecursion, SavePrimaryDB, "check", doRecursion=self.getOptionalPhaseAttrib("runCheck", bool, False))

class CactusCheckRecursion(CactusRecursionJob):
    """This job does the recursive pass for the check phase.
    """
    def run(self, fileStore):
        self.makeRecursiveJobs(fileStore=fileStore)
        self.makeWrapperJobs(CactusCheckWrapper)
        
class CactusCheckWrapper(CactusRecursionJob):
    """Runs the actual check wrapper
    """
    def run(self, fileStore):
        runCactusCheck(self.cactusDiskDatabaseString, self.flowerNames, checkNormalised=self.getOptionalPhaseAttrib("checkNormalised", bool, False))

############################################################
############################################################
############################################################
#Hal generation
############################################################
############################################################
############################################################

class CactusHalCheckpoint(CactusCheckpointJob):
    """Load the DB and run the final reference and HAL phases."""
    def run(self, fileStore):
        return self.runPhaseWithPrimaryDB(CactusHalGeneratorPhase).rv()

class CactusHalGeneratorPhase(CactusPhasesJob):
    def run(self, fileStore):
        referenceNode = findRequiredNode(self.cactusWorkflowArguments.configNode, "reference")
        if referenceNode.attrib.has_key("reference"):
            self.phaseNode.attrib["reference"] = referenceNode.attrib["reference"]
        if self.getOptionalPhaseAttrib("buildFasta", bool, default=False):
            self.fastaID = self.makeRecursiveChildJob(CactusFastaGenerator)
        return self.makeFollowOnPhaseJob(CactusHalGeneratorPhase2, "hal")

class CactusHalGeneratorPhase2(CactusPhasesJob):
    def run(self, fileStore):
        if self.getOptionalPhaseAttrib("buildHal", bool, default=False):
            #self.setupSecondaryDatabase()
            self.phaseNode.attrib["experimentPath"] = self.cactusWorkflowArguments.experimentFile
            self.phaseNode.attrib["secondaryDatabaseString"] = self.cactusWorkflowArguments.secondaryDatabaseString
            self.phaseNode.attrib["outputFile"] = "1"

            self.halID = self.makeRecursiveChildJob(CactusHalGeneratorRecursion, launchSecondaryForRecursiveJob=True)

        return self.makeFollowOnPhaseJob(CactusHalGeneratorPhase3, "hal")

class CactusHalGeneratorPhase3(CactusPhasesJob):
    def run(self, fileStore):
        self.cactusWorkflowArguments.experimentWrapper.setHalID(self.halID)
        self.cactusWorkflowArguments.experimentWrapper.setHalFastaID(self.fastaID)
        return self.cactusWorkflowArguments.experimentWrapper

class CactusFastaGenerator(CactusRecursionJob):
    memoryPoly = [2.99160856e+00, 4.48507512e+08]
    feature = 'totalSequenceSize'

    def run(self, fileStore):
        tmpFasta = fileStore.getLocalTempFile()
        runCactusFastaGenerator(cactusDiskDatabaseString=self.cactusDiskDatabaseString, 
                                flowerName=decodeFirstFlowerName(self.flowerNames),
                                outputFile=tmpFasta,
                                referenceEventString=self.getOptionalPhaseAttrib("reference"))
        intermediateResultsUrl = getattr(self.cactusWorkflowArguments, 'intermediateResultsUrl', None)
        fastaID = fileStore.writeGlobalFile(tmpFasta)
        if intermediateResultsUrl is not None:
            # The user requested to keep the hal fasta files in a separate place. Export it there.
            url = intermediateResultsUrl + ".hal.fa"
            fileStore.exportFile(fastaID, url)
        return fastaID

class CactusHalGeneratorRecursion(CactusRecursionJob):
    """Generate the hal file by merging indexed hal files from the children.
    """
    memoryPoly = [2e+09]
    def run(self, fileStore):
        i = extractNode(self.phaseNode)
        if "outputFile" in i.attrib:
            i.attrib.pop("outputFile")

        self.makeRecursiveJobs(fileStore=fileStore, phaseNode=i)
        return self.makeFollowOnRecursiveJob(CactusHalGeneratorUpWrapper)

class CactusHalGeneratorUpWrapper(CactusRecursionJob):
    """Generate the .c2h strings for this flower, storing them in the secondary database."""
    memoryPoly = [4e+09]

    def run(self, fileStore):
        if self.getOptionalPhaseAttrib("outputFile"):
            tmpHal = fileStore.getLocalTempFile()
        else:
            tmpHal = None
        runCactusHalGenerator(jobName=self.__class__.__name__,
                              features=self.featuresFn(),
                              fileStore=fileStore,
                              cactusDiskDatabaseString=self.cactusDiskDatabaseString, 
                              secondaryDatabaseString=self.getOptionalPhaseAttrib("secondaryDatabaseString"),
                              flowerNames=self.flowerNames,
                              referenceEventString=self.getOptionalPhaseAttrib("reference"),
                              outputFile=tmpHal,
                              showOnlySubstitutionsWithRespectToReference=\
                              self.getOptionalPhaseAttrib("showOnlySubstitutionsWithRespectToReference", bool))
        if tmpHal:
            # At top level--have the final .c2h file
            intermediateResultsUrl = getattr(self.cactusWorkflowArguments, 'intermediateResultsUrl', None)
            halID = fileStore.writeGlobalFile(tmpHal)
            if intermediateResultsUrl is not None:
                # The user requested to keep the c2h files in a separate place. Export it there.
                url = intermediateResultsUrl + ".c2h"
                fileStore.exportFile(halID, url)
            return halID
        else:
            return None

class CactusHalGeneratorPhaseCleanup(CactusPhasesJob):
    """Cleanup the database used to build the hal
    """
    def run(self, fileStore):
        return
        #self.cleanupSecondaryDatabase()

############################################################
############################################################
############################################################
#Main function
############################################################
############################################################
############################################################
class CactusWorkflowArguments:
    """Object for representing a cactus workflow's arguments
    """
    def __init__(self, options, experimentFile, configNode, seqIDMap):
        #Get a local copy of the experiment file
        self.experimentFile = experimentFile
        self.experimentNode = ET.parse(self.experimentFile).getroot()
        self.scratchDbElemNode = ET.parse(self.experimentFile).getroot()
        self.experimentWrapper = ExperimentWrapper(self.experimentNode)
        self.alignmentsID = None
        self.experimentWrapper.seqIDMap = seqIDMap
        #Get the database string
        self.cactusDiskDatabaseString = ET.tostring(self.experimentNode.find("cactus_disk").find("st_kv_database_conf")).translate(None, '\n')
        #Get the species tree
        self.speciesTree = self.experimentNode.attrib["species_tree"]
        #Get any list of 'required species' for the blocks of the cactus.
        self.outgroupEventNames = getOptionalAttrib(self.experimentNode, "outgroup_events")
        #Constraints
        self.constraintsID = getOptionalAttrib(self.experimentNode, "constraintsID")
        #Space to put the path to the directory containing beds of
        #outgroup coverage on ingroups, so that any sequence aligning
        #to an outgroup can be rescued after bar phase
        self.ingroupCoverageIDs = None
        # Same, but for the final bed file
        self.ingroupCoverageID = None
        # If not None, a url prefix to dump database files to
        # (i.e. file:///path/to/prefix). The dumps will be labeled
        # -caf, -avg, etc.
        self.intermediateResultsUrl = options.intermediateResultsUrl
        self.DBServerDump = None

        #Secondary, scratch DB
        secondaryConf = copy.deepcopy(self.experimentNode.find("cactus_disk").find("st_kv_database_conf"))
        secondaryElem = DbElemWrapper(secondaryConf)
<<<<<<< HEAD
        dbPath = secondaryElem.getDbDir()
        assert dbPath is not None
        secondaryDbPath = os.path.join(os.path.dirname(dbPath), "%s_tempSecondaryDatabaseDir_%s" % (
            os.path.basename(dbPath), random.random()))
        secondaryElem.setDbDir(secondaryDbPath)
        if secondaryElem.getDbType() == "redis":
            secondaryElem.setDbPort(secondaryElem.getDbPort() + 100)
=======
>>>>>>> 4f567fdc
        self.secondaryDatabaseString = secondaryElem.getConfString()

        #The config node
        self.configNode = configNode
        self.configWrapper = ConfigWrapper(self.configNode)
        #Now deal with the constants that ned to be added here
        self.configWrapper.substituteAllPredefinedConstantsWithLiterals()
        self.configWrapper.setBuildHal(options.buildHal)
        self.configWrapper.setBuildFasta(options.buildFasta)
        
        #Now build the remaining options from the arguments
        if options.buildAvgs:
            findRequiredNode(self.configNode, "avg").attrib["buildAvgs"] = "1"
        if options.buildReference:
            findRequiredNode(self.configNode, "reference").attrib["buildReference"] = "1"
            

def addCactusWorkflowOptions(parser):
    parser.add_argument("--experiment", dest="experimentFile", 
                      help="The file containing a link to the experiment parameters")
    parser.add_argument("--buildAvgs", dest="buildAvgs", action="store_true",
                      help="Build trees", default=False)
    parser.add_argument("--buildReference", dest="buildReference", action="store_true",
                      help="Creates a reference ordering for the flowers", default=False)
    parser.add_argument("--buildHal", dest="buildHal", action="store_true",
                      help="Build a hal file", default=False)
    parser.add_argument("--buildFasta", dest="buildFasta", action="store_true",
                      help="Build a fasta file of the input sequences (and reference sequence, used with hal output)",
                      default=False)
    parser.add_argument("--intermediateResultsUrl",
                        help="URL prefix to save intermediate results like DB dumps to (e.g. "
                        "prefix-dump-caf, prefix-dump-avg, etc.)", default=None)

class RunCactusPreprocessorThenCactusSetup(RoundedJob):
    def __init__(self, options, cactusWorkflowArguments):
        RoundedJob.__init__(self)
        self.options = options
        self.cactusWorkflowArguments = cactusWorkflowArguments

    def run(self, fileStore):
        eW = self.cactusWorkflowArguments.experimentWrapper
        seqIDs = self.addChild(CactusPreprocessor(eW.seqIDMap.values(), self.cactusWorkflowArguments.configNode))
        #Now make the setup, replacing the input sequences with the preprocessed sequences
        eW.seqIDMap = dict(zip(eW.seqIDMap.keys(), [seqIDs.rv(i) for i in range(len(eW.seqIDMap))]))
        fileStore.logToMaster("doTrimStrategy() = %s, outgroupEventNames = %s" % (self.cactusWorkflowArguments.configWrapper.getDoTrimStrategy(), self.cactusWorkflowArguments.outgroupEventNames))
        # Use the trimming strategy to blast ingroups vs outgroups.
        self.addFollowOn(CactusTrimmingBlastPhase(cactusWorkflowArguments=self.cactusWorkflowArguments, phaseName="trimBlast"))

def runCactusWorkflow(args):
    ##########################################
    #Construct the arguments.
    ##########################################
    
    parser = ArgumentParser()
    Job.Runner.addToilOptions(parser)
    addCactusWorkflowOptions(parser)
        
    options = parser.parse_args(args)
    options.disableCaching = True
    setLoggingFromOptions(options)

    experimentWrapper = ExperimentWrapper(ET.parse(options.experimentFile).getroot())
    with Toil(options) as toil:
        seqIDMap = dict()
        seqMap = experimentWrapper.buildSequenceMap()
        for name in seqMap:
            fullSeq = getTempFile()
            if os.path.isdir(seqMap[name]):
                catFiles([os.path.join(seqMap[name], seqFile) for seqFile in os.listdir(seqMap[name])], fullSeq)
            else:
                fullSeq = seqMap[name]
            seqIDMap[name] = toil.importFile(makeURL(fullSeq))

        configNode = ET.parse(experimentWrapper.getConfigPath()).getroot()
        cactusWorkflowArguments = CactusWorkflowArguments(options, experimentFile=options.experimentFile, configNode=configNode, seqIDMap=seqIDMap)

        toil.start(RunCactusPreprocessorThenCactusSetup(options, cactusWorkflowArguments))

if __name__ == '__main__':
    runCactusWorkflow(sys.argv)<|MERGE_RESOLUTION|>--- conflicted
+++ resolved
@@ -185,18 +185,11 @@
 
         if launchSecondaryForRecursiveJob and ExperimentWrapper(self.cactusWorkflowArguments.experimentNode).getDbType() == "redis":
             cw = ConfigWrapper(self.cactusWorkflowArguments.configNode)
-<<<<<<< HEAD
-            memory = self.evaluateResourcePoly([4.10201882, 2.01324291e+08])
+            memory = max(2500000000, self.evaluateResourcePoly([4.10201882, 2.01324291e+08]))
             cpu = cw.getDBserverCpu(default=0.1)
             dbElem = ExperimentWrapper(self.cactusWorkflowArguments.experimentNode)
             #dbElem = ExperimentWrapper(self.cactusWorkflowArguments.scratchDbElemNode)
             dbString = self.addService(DBServerService(dbElem=dbElem, isSecondary=True, memory=memory, cores=cpu)).rv(0)
-=======
-            memory = max(2500000000, self.evaluateResourcePoly([4.10201882, 2.01324291e+08]))
-            cpu = cw.getKtserverCpu(default=0.1)
-            dbElem = ExperimentWrapper(self.cactusWorkflowArguments.scratchDbElemNode)
-            dbString = self.addService(KtServerService(dbElem=dbElem, isSecondary=True, memory=memory, cores=cpu)).rv(0)
->>>>>>> 4f567fdc
             newChild.phaseNode.attrib["secondaryDatabaseString"] = dbString
             return self.addChild(newChild).rv()
         else:
@@ -280,15 +273,9 @@
     def run(self, fileStore):
         cw = ConfigWrapper(self.cactusWorkflowArguments.configNode)
 
-<<<<<<< HEAD
         if self.cactusWorkflowArguments.experimentWrapper.getDbType() == "redis":
-            memory = self.evaluateResourcePoly([4.10201882, 2.01324291e+08])
+            memory = max(2500000000, self.evaluateResourcePoly([4.10201882, 2.01324291e+08]))
             cores = cw.getDBserverCpu(default=0.1)
-=======
-        if self.cactusWorkflowArguments.experimentWrapper.getDbType() == "kyoto_tycoon":
-            memory = max(2500000000, self.evaluateResourcePoly([4.10201882, 2.01324291e+08]))
-            cores = cw.getKtserverCpu(default=0.1)
->>>>>>> 4f567fdc
             dbElem = ExperimentWrapper(self.cactusWorkflowArguments.experimentNode)
             service = self.addService(DBServerService(dbElem=dbElem,
                                                       existingSnapshotID=self.DBServerDump,
@@ -300,6 +287,9 @@
             # TODO: This part needs to be cleaned up
             self.nextJob.cactusWorkflowArguments.snapshotID = snapshotID
             return self.addChild(self.nextJob).rv()
+        elif self.cactusWorkflowArguments.experimentWrapper.getDbType() == "kyoto_tycoon":
+            memory = max(2500000000, self.evaluateResourcePoly([4.10201882, 2.01324291e+08]))
+            cores = cw.getKtserverCpu(default=0.1)
         else:
             return self.addFollowOn(self.nextJob).rv()
 
@@ -1161,13 +1151,8 @@
     """This is the second part of the reference coordinate setting, the down pass.
     """
     def run(self, fileStore):
-<<<<<<< HEAD
-       # self.cleanupSecondaryDatabase()
-        return self.runPhase(CactusSetReferenceCoordinatesDownRecursion, CactusExtractReferencePhase, "check", doRecursion=self.getOptionalPhaseAttrib("buildReference", bool, False))
-=======
         self.cleanupSecondaryDatabase()
         return self.runPhase(CactusSetReferenceCoordinatesDownRecursion, CactusExtractReferencePhase, "reference", doRecursion=self.getOptionalPhaseAttrib("buildReference", bool, False))
->>>>>>> 4f567fdc
         
 class CactusSetReferenceCoordinatesDownRecursion(CactusRecursionJob):
     """Does the down pass for filling Fills in the coordinates, once a reference is added.
@@ -1402,16 +1387,8 @@
         #Secondary, scratch DB
         secondaryConf = copy.deepcopy(self.experimentNode.find("cactus_disk").find("st_kv_database_conf"))
         secondaryElem = DbElemWrapper(secondaryConf)
-<<<<<<< HEAD
-        dbPath = secondaryElem.getDbDir()
-        assert dbPath is not None
-        secondaryDbPath = os.path.join(os.path.dirname(dbPath), "%s_tempSecondaryDatabaseDir_%s" % (
-            os.path.basename(dbPath), random.random()))
-        secondaryElem.setDbDir(secondaryDbPath)
         if secondaryElem.getDbType() == "redis":
             secondaryElem.setDbPort(secondaryElem.getDbPort() + 100)
-=======
->>>>>>> 4f567fdc
         self.secondaryDatabaseString = secondaryElem.getConfString()
 
         #The config node
