#!/usr/bin/env python

#Copyright (C) 2011 by Glenn Hickey
#
#Released under the MIT license, see LICENSE.txt
#!/usr/bin/env python

"""Wrapper to run the cactus_workflow progressively, using the input species tree as a guide

tree.  
"""

import os
import xml.etree.ElementTree as ET
from argparse import ArgumentParser
from subprocess import check_call

from toil.lib.bioio import getTempFile

from toil.lib.bioio import logger
from toil.lib.bioio import setLoggingFromOptions

from cactus.shared.common import getOptionalAttrib
from cactus.shared.common import findRequiredNode
from cactus.shared.common import makeURL
from cactus.shared.common import catFiles
from cactus.shared.common import cactus_call
from cactus.shared.common import RoundedJob
from cactus.shared.common import getDockerImage
from cactus.shared.version import cactus_commit

from toil.job import Job
from toil.common import Toil

from cactus.preprocessor.cactus_preprocessor import CactusPreprocessor
from cactus.pipeline.cactus_workflow import CactusWorkflowArguments
from cactus.pipeline.cactus_workflow import addCactusWorkflowOptions
from cactus.pipeline.cactus_workflow import CactusTrimmingBlastPhase

from cactus.progressive.multiCactusProject import MultiCactusProject
from cactus.shared.experimentWrapper import ExperimentWrapper
from cactus.shared.configWrapper import ConfigWrapper
from cactus.progressive.schedule import Schedule
from cactus.progressive.projectWrapper import ProjectWrapper

from sonLib.nxnewick import NXNewick
from sonLib.bioio import getTempDirectory

class ProgressiveDown(RoundedJob):
    def __init__(self, options, project, event, schedule, memory=None, cores=None):
        RoundedJob.__init__(self, memory=memory, cores=cores, preemptable=True)
        self.options = options
        self.project = project
        self.event = event
        self.schedule = schedule
    
    def run(self, fileStore):
        self.configNode = ET.parse(fileStore.readGlobalFile(self.project.getConfigID())).getroot()
        self.configWrapper = ConfigWrapper(self.configNode)
        self.configWrapper.substituteAllPredefinedConstantsWithLiterals()
        logger.info("Progressive Down: " + self.event)

        depProjects = dict()
        deps = self.schedule.deps(self.event)
        fileStore.logToMaster("There are %i dependent projects" % len(deps))
        for child in deps:
            fileStore.logToMaster("Adding dependent project %s" % child)
            depProjects[child] = self.addChild(ProgressiveDown(self.options,
                                                               self.project, child,
                                                               self.schedule)).rv()

        return self.addFollowOn(ProgressiveNext(self.options, self.project, self.event,
                                                              self.schedule, depProjects, memory=self.configWrapper.getDefaultMemory())).rv()
class ProgressiveNext(RoundedJob):
    def __init__(self, options, project, event, schedule, depProjects, memory=None, cores=None):
        RoundedJob.__init__(self, memory=memory, cores=cores, preemptable=True)
        self.options = options
        self.project = project
        self.event = event
        self.schedule = schedule
        self.depProjects = depProjects
    
    def run(self, fileStore):
        self.configNode = ET.parse(fileStore.readGlobalFile(self.project.getConfigID())).getroot()
        self.configWrapper = ConfigWrapper(self.configNode)
        self.configWrapper.substituteAllPredefinedConstantsWithLiterals()

        fileStore.logToMaster("Project has %i dependencies" % len(self.depProjects))
        for projName in self.depProjects:
            depProject = self.depProjects[projName]
            for expName in depProject.expIDMap: 
                expID = depProject.expIDMap[expName]
                experiment = ExperimentWrapper(ET.parse(fileStore.readGlobalFile(expID)).getroot())
                fileStore.logToMaster("Reference ID for experiment %s: %s" % (expName, experiment.getReferenceID()))
                if experiment.getReferenceID():
                    self.project.expIDMap[expName] = expID
                    self.project.outputSequenceIDMap[expName] = experiment.getReferenceID()
                        
        eventExpWrapper = None
        logger.info("Progressive Next: " + self.event)
        if not self.schedule.isVirtual(self.event):
            eventExpWrapper = self.addChild(ProgressiveUp(self.options, self.project, self.event, memory=self.configWrapper.getDefaultMemory())).rv()
        return self.addFollowOn(ProgressiveOut(self.options, self.project, self.event, eventExpWrapper, self.schedule, memory=self.configWrapper.getDefaultMemory())).rv()

class ProgressiveOut(RoundedJob):
    def __init__(self, options, project, event, eventExpWrapper, schedule, memory=None, cores=None):
        RoundedJob.__init__(self, memory=memory, cores=cores, preemptable=True)
        self.options = options
        self.project = project
        self.event = event
        self.eventExpWrapper = eventExpWrapper
        self.schedule = schedule
        
    def run(self, fileStore):
        self.configNode = ET.parse(fileStore.readGlobalFile(self.project.getConfigID())).getroot()
        self.configWrapper = ConfigWrapper(self.configNode)
        self.configWrapper.substituteAllPredefinedConstantsWithLiterals()

        if not self.schedule.isVirtual(self.event):
            tmpExp = fileStore.getLocalTempFile()
            self.eventExpWrapper.writeXML(tmpExp)
            self.project.expIDMap[self.event] = fileStore.writeGlobalFile(tmpExp)
        followOnEvent = self.schedule.followOn(self.event)
        if followOnEvent is not None:
            logger.info("Adding follow-on event %s" % followOnEvent)
            return self.addFollowOn(ProgressiveDown(self.options, self.project, followOnEvent,
                                                    self.schedule, memory=self.configWrapper.getDefaultMemory())).rv()

        return self.project
    
class ProgressiveUp(RoundedJob):
    def __init__(self, options, project, event, memory=None, cores=None):
        RoundedJob.__init__(self, memory=memory, cores=cores, preemptable=True)
        self.options = options
        self.project = project
        self.event = event
    
    def run(self, fileStore):
        self.configNode = ET.parse(fileStore.readGlobalFile(self.project.getConfigID())).getroot()
        self.configWrapper = ConfigWrapper(self.configNode)
        self.configWrapper.substituteAllPredefinedConstantsWithLiterals()

        logger.info("Progressive Up: " + self.event)

        # open up the experiment
        # note that we copy the path into the options here
        experimentFile = fileStore.readGlobalFile(self.project.expIDMap[self.event])
        expXml = ET.parse(experimentFile).getroot()
        experiment = ExperimentWrapper(expXml)
        configPath = fileStore.readGlobalFile(experiment.getConfigID())
        configXml = ET.parse(configPath).getroot()

        seqIDMap = dict()
        tree = experiment.getTree()
        seqNames = []
        for node in tree.postOrderTraversal():
            if tree.isLeaf(node):
                name = tree.getName(node)
                seqIDMap[name] = self.project.outputSequenceIDMap[name]
                seqNames.append(name)
        logger.info("Sequences in progressive, %s: %s" % (self.event, seqNames))
            
        experimentFile = fileStore.getLocalTempFile()
        experiment.writeXML(experimentFile)
        self.options.experimentFileID = fileStore.writeGlobalFile(experimentFile)

        # take union of command line options and config options for hal and reference
        if self.options.buildReference == False:
            refNode = findRequiredNode(configXml, "reference")
            self.options.buildReference = getOptionalAttrib(refNode, "buildReference", bool, False)
        halNode = findRequiredNode(configXml, "hal")
        if self.options.buildHal == False:
            self.options.buildHal = getOptionalAttrib(halNode, "buildHal", bool, False)
        if self.options.buildFasta == False:
            self.options.buildFasta = getOptionalAttrib(halNode, "buildFasta", bool, False)

        # get parameters that cactus_workflow stuff wants
        configFile = fileStore.readGlobalFile(experiment.getConfigID())
        configNode = ET.parse(configFile).getroot()
        workFlowArgs = CactusWorkflowArguments(self.options, experimentFile=experimentFile, configNode=configNode, seqIDMap = seqIDMap)

        # copy over the options so we don't trail them around
        workFlowArgs.buildReference = self.options.buildReference
        workFlowArgs.buildHal = self.options.buildHal
        workFlowArgs.buildFasta = self.options.buildFasta
        workFlowArgs.globalLeafEventSet = self.options.globalLeafEventSet
        if self.options.intermediateResultsUrl is not None:
            # Give the URL prefix a special name for this particular
            # subproblem (by suffixing it with the name of the
            # internal node in the guide tree)
            workFlowArgs.intermediateResultsUrl = self.options.intermediateResultsUrl + '-' + self.event

        # Use the trimming strategy to blast ingroups vs outgroups.
        finalExpWrapper = self.addChild(CactusTrimmingBlastPhase(cactusWorkflowArguments=workFlowArgs, phaseName="trimBlast")).rv()
        logger.info("Going to create alignments and define the cactus tree")

        return finalExpWrapper

def logAssemblyStats(job, message, name, sequenceID, preemptable=True):
    sequenceFile = job.fileStore.readGlobalFile(sequenceID)
    analysisString = cactus_call(parameters=["cactus_analyseAssembly", sequenceFile], check_output=True)
    job.fileStore.logToMaster("%s, got assembly stats for genome %s: %s" % (message, name, analysisString))

class RunCactusPreprocessorThenProgressiveDown(RoundedJob):
    def __init__(self, options, project, memory=None, cores=None):
        RoundedJob.__init__(self, memory=memory, cores=cores, preemptable=True)
        self.options = options
        self.project = project
        
    def run(self, fileStore):
        self.configNode = ET.parse(fileStore.readGlobalFile(self.project.getConfigID())).getroot()
        self.configWrapper = ConfigWrapper(self.configNode)
        self.configWrapper.substituteAllPredefinedConstantsWithLiterals()

        fileStore.logToMaster("Using the following configuration:\n%s" % ET.tostring(self.configNode))

        # Log the stats for the un-preprocessed assemblies
        for name, sequence in self.project.getInputSequenceIDMap().items():
            self.addChildJobFn(logAssemblyStats, "Before preprocessing", name, sequence)

        # Create jobs to create the output sequences
        logger.info("Reading config file from: %s" % self.project.getConfigID())
        configFile = fileStore.readGlobalFile(self.project.getConfigID())
        configNode = ET.parse(configFile).getroot()
        ConfigWrapper(configNode).substituteAllPredefinedConstantsWithLiterals() #This is necessary..
        #Add the preprocessor child job. The output is a job promise value that will be
        #converted into a list of the IDs of the preprocessed sequences in the follow on job.
        preprocessorJob = self.addChild(CactusPreprocessor(self.project.getInputSequenceIDs(), configNode))
        self.project.setOutputSequenceIDs([preprocessorJob.rv(i) for i in range(len(self.project.getInputSequenceIDs()))])

        #Now build the progressive-down job
        schedule = Schedule()
        schedule.loadProject(self.project, fileStore=fileStore)
        schedule.compute()
        self.options.event = self.project.mcTree.getRootName()
        leafNames = [ self.project.mcTree.getName(i) for i in self.project.mcTree.getLeaves() ]
        fileStore.logToMaster("Leaf names = %s" % leafNames)
        self.options.globalLeafEventSet = set(leafNames)

        return self.addFollowOn(RunCactusPreprocessorThenProgressiveDown2(options=self.options, project=self.project, event=self.options.event, schedule=schedule, memory=self.configWrapper.getDefaultMemory())).rv()


class RunCactusPreprocessorThenProgressiveDown2(RoundedJob):
    def __init__(self, options, project, event, schedule, memory=None, cores=None):
        RoundedJob.__init__(self, memory=memory, cores=cores, preemptable=True)
        self.options = options
        self.project = project
        self.event = event
        self.schedule = schedule

    def run(self, fileStore):
        self.configNode = ET.parse(fileStore.readGlobalFile(self.project.getConfigID())).getroot()
        self.configWrapper = ConfigWrapper(self.configNode)
        self.configWrapper.substituteAllPredefinedConstantsWithLiterals()

        # Save preprocessed sequences
        if self.options.intermediateResultsUrl is not None:
            preprocessedSequences = self.project.getOutputSequenceIDMap()
            for genome, seqID in preprocessedSequences.items():
                fileStore.exportFile(seqID, self.options.intermediateResultsUrl + '-preprocessed-' + genome)

        # Log the stats for the preprocessed assemblies
        for name, sequence in self.project.getOutputSequenceIDMap().items():
            self.addChildJobFn(logAssemblyStats, "After preprocessing", name, sequence)

        project = self.addChild(ProgressiveDown(options=self.options, project=self.project, event=self.event, schedule=self.schedule, memory=self.configWrapper.getDefaultMemory())).rv()

        #Combine the smaller HAL files from each experiment
        return self.addFollowOnJobFn(exportHal, project=project, memory=self.configWrapper.getDefaultMemory(),
                                     disk=self.configWrapper.getExportHalDisk(),
                                     preemptable=False).rv()

def exportHal(job, project, event=None, cacheBytes=None, cacheMDC=None, cacheRDC=None, cacheW0=None, chunk=None, deflate=None, inMemory=False):

    HALPath = "tmp_alignment.hal"

    # traverse tree to make sure we are going breadth-first
    tree = project.mcTree

    # find subtree if event specified
    rootNode = None
    if event is not None:
        assert event in tree.nameToId and not tree.isLeaf(tree.nameToId[event])
        rootNode = tree.nameToId[event]

    for node in tree.breadthFirstTraversal(rootNode):
        genomeName = tree.getName(node)
        if genomeName in project.expMap:
            experimentFilePath = job.fileStore.readGlobalFile(project.expIDMap[genomeName])
            experiment = ExperimentWrapper(ET.parse(experimentFilePath).getroot())

            outgroups = experiment.getOutgroupEvents()
            experiment.setConfigPath(job.fileStore.readGlobalFile(experiment.getConfigID()))
            expTreeString = NXNewick().writeString(experiment.getTree(onlyThisSubtree=True))
            assert len(expTreeString) > 1
            assert experiment.getHalID() is not None
            assert experiment.getHalFastaID() is not None
            subHALPath = job.fileStore.readGlobalFile(experiment.getHalID())
            halFastaPath = job.fileStore.readGlobalFile(experiment.getHalFastaID())

            args = [os.path.basename(subHALPath), os.path.basename(halFastaPath), expTreeString, os.path.basename(HALPath)]

            if len(outgroups) > 0:
                args += ["--outgroups", ",".join(outgroups)]
            if cacheBytes is not None:
                args += ["--cacheBytes", cacheBytes]
            if cacheMDC is not None:
                args += ["--cacheMDC", cacheMDC]
            if cacheRDC is not None:
                args += ["--cacheRDC", cacheRDC]
            if cacheW0 is not None:
                args += ["--cacheW0", cacheW0]
            if chunk is not None:
                args += ["--chunk", chunk]
            if deflate is not None:
                args += ["--deflate", deflate]
            if inMemory is True:
                args += ["--inMemory"]

            cactus_call(parameters=["halAppendCactusSubtree"] + args)

    cactus_call(parameters=["halSetMetadata", HALPath, "CACTUS_COMMIT", cactus_commit])
    with job.fileStore.readGlobalFileStream(project.configID) as configFile:
        cactus_call(parameters=["halSetMetadata", HALPath, "CACTUS_CONFIG", configFile.read()])

    return job.fileStore.writeGlobalFile(HALPath)

def setupBinaries(options):
    """Ensure that Cactus's C/C++ components are ready to run, and set up the environment."""
    if options.latest:
        os.environ["CACTUS_USE_LATEST"] = "1"
    if options.binariesMode is not None:
        # Mode is specified on command line
        mode = options.binariesMode
    else:
        # Might be specified through the environment, or not, in which
        # case the default is to use Docker.
        mode = os.environ.get("CACTUS_BINARIES_MODE", "docker")
    os.environ["CACTUS_BINARIES_MODE"] = mode
    if mode == "docker":
        # Verify Docker exists on the target system
        from distutils.spawn import find_executable
        if find_executable('docker') is None:
            raise RuntimeError("The `docker` executable wasn't found on the "
                               "system. Please install Docker if possible, or "
                               "use --binariesMode local and add cactus's bin "
                               "directory to your PATH.")
    # If running without Docker, verify that we can find the Cactus executables
    elif mode == "local":
        from distutils.spawn import find_executable
        if find_executable('cactus_caf') is None:
            raise RuntimeError("Cactus isn't using Docker, but it can't find "
                               "the Cactus binaries. Please add Cactus's bin "
                               "directory to your PATH (and run `make` in the "
                               "Cactus directory if you haven't already).")
        if find_executable('ktserver') is None:
            raise RuntimeError("Cactus isn't using Docker, but it can't find "
                               "`ktserver`, the KyotoTycoon database server. "
                               "Please install KyotoTycoon "
                               "(https://github.com/alticelabs/kyoto) "
                               "and add the binary to your PATH, or use the "
                               "Docker mode.")
    else:
        assert mode == "singularity"
        jobStoreType, locator = Toil.parseLocator(options.jobStore)
        if jobStoreType != "file":
            raise RuntimeError("Singularity mode is only supported when using the FileJobStore.")
        # When SINGULARITY_CACHEDIR is set, singularity will refuse to store images in the current directory
        if 'SINGULARITY_CACHEDIR' in os.environ:
            imgPath = os.path.join(os.environ['SINGULARITY_CACHEDIR'], "cactus.img")
        else:
            imgPath = os.path.join(os.path.abspath(locator), "cactus.img")
        os.environ["CACTUS_SINGULARITY_IMG"] = imgPath

def importSingularityImage():
    """Import the Singularity image from Docker if using Singularity."""
    mode = os.environ.get("CACTUS_BINARIES_MODE", "docker")
    if mode == "singularity":
        imgPath = os.environ["CACTUS_SINGULARITY_IMG"]
        # Singularity will complain if the image file already exists. Remove it.
        try:
            os.remove(imgPath)
        except OSError:
            # File doesn't exist
            pass
        # Singularity 2.4 broke the functionality that let --name
        # point to a path instead of a name in the CWD. So we change
        # to the proper directory manually, then change back after the
        # image is pulled.
        # NOTE: singularity writes images in the current directory only
        #       when SINGULARITY_CACHEDIR is not set
        oldCWD = os.getcwd()
        os.chdir(os.path.dirname(imgPath))
        # --size is deprecated starting in 2.4, but is needed for 2.3 support. Keeping it in for now.
        check_call(["singularity", "pull", "--size", "2000", "--name", os.path.basename(imgPath),
                    "docker://" + getDockerImage()])
        os.chdir(oldCWD)

def main():
    parser = ArgumentParser()
    Job.Runner.addToilOptions(parser)
    addCactusWorkflowOptions(parser)

    parser.add_argument("seqFile", help = "Seq file")
    parser.add_argument("outputHal", type=str, help = "Output HAL file")

    #Progressive Cactus Options
    parser.add_argument("--database", dest="database",
                      help="Database type: tokyo_cabinet or redis"
                      " [default: %(default)s]",
<<<<<<< HEAD
                      default="redis")
                      #"redis")
    parser.add_argument("--outputMaf", dest="outputMaf",
                      help="[DEPRECATED use hal2maf on the ouput file instead] Path of output alignment in .maf format.  This option should be avoided and will soon be removed.  It may cause sequence names to be mangled, and use a tremendous amount of memory. ",
                      default=None)
    parser.add_argument("--configFile", dest="configFile",
                      help="Specify cactus configuration file",
                      default=None)
    parser.add_argument("--legacy", dest="legacy", action="store_true", help=
                      "Run cactus directly on all input sequences "
                      "without any progressive decomposition (ie how it "
                      "was originally published in 2011)",
                      default=False)
    parser.add_argument("--autoAbortOnDeadlock", dest="autoAbortOnDeadlock",
                      action="store_true",
                      help="Abort automatically when jobTree monitor" +
                      " suspects a deadlock by deleting the jobTree folder." +
                      " Will guarantee no trailing DBservers but still " +
                      " dangerous to use until we can more robustly detect " +
                      " deadlocks.",
                      default=False)
    parser.add_argument("--overwrite", dest="overwrite", action="store_true",
                      help="Re-align nodes in the tree that have already" +
                      " been successfully aligned.",
                      default=False)
    parser.add_argument("--rootOutgroupDists", dest="rootOutgroupDists",
                      help="root outgroup distance (--rootOutgroupPaths must " +
                      "be given as well)", default=None)
    parser.add_argument("--rootOutgroupPaths", dest="rootOutgroupPaths", type=str,
                      help="root outgroup path (--rootOutgroup must be given " +
                      "as well)", default=None)
=======
                      default="kyoto_tycoon")
    parser.add_argument("--configFile", dest="configFile",
                      help="Specify cactus configuration file",
                      default=None)
>>>>>>> 4f567fdc
    parser.add_argument("--root", dest="root", help="Name of ancestral node (which"
                      " must appear in NEWICK tree in <seqfile>) to use as a "
                      "root for the alignment.  Any genomes not below this node "
                      "in the tree may be used as outgroups but will never appear"
                      " in the output.  If no root is specifed then the root"
<<<<<<< HEAD
                      " of the tree is used. ", default=None)

    #Redis Options
    Group = parser.add_argument_group("redis Options",
                          "Redis provides a client/DBserver framework "
                          "for large in-memory hash tables and is available "
                          "via the --database option.")
    Group.add_argument("--Port", dest="Port",
                       help="starting port (lower bound of range) of DBservers"
                       " [default: %(default)d]",
                       default=1978)
    Group.add_argument("--Host", dest="Host",
                       help="The hostname to use for connections to the "
                       "DBserver (this just specifies where nodes will attempt"
                       " to find the DBserver, *not* where the DBserver will be"
                       " run)",
                       default=None)
    Group.add_argument("--Type", dest="Type",
                       help="Redis DBserver type "
                       "(memory, snapshot, or disk)"
                       " [default: %(default)s]",
                       default='memory')
    # sonlib doesn't allow for spaces in attributes in the db conf
    # which renders this options useless
    #Group.add_argument("--Opts", dest="Opts",
    #                   help="Command line DBserver options",
    #                   default=None)
    Group.add_argument("--CreateTuning", dest="CreateTuning",
                       help="DBserver options when creating db "\
                            "(ex #bnum=30m#msiz=50g)",
                       default=None)
    Group.add_argument("--OpenTuning", dest="OpenTuning",
                       help="DBserver options when opening existing db "\
                            "(ex #opts=ls#opts=p)",
                       default=None)
    parser.add_argument_group(Group)
   
    parser.add_argument("--nonRecursive", dest="nonRecursive", action="store_true",
                      help="Only process given event (not children) [default=False]", 
                      default=False)
    
    parser.add_argument("--event", dest="event", 
                      help="Target event to process [default=root]", default=None)
=======
                      " of the tree is used. ", default=None)   
>>>>>>> 4f567fdc
    parser.add_argument("--latest", dest="latest", action="store_true",
                        help="Use the latest, locally-built docker container "
                        "rather than pulling from quay.io")
    parser.add_argument("--binariesMode", choices=["docker", "local", "singularity"],
                        help="The way to run the Cactus binaries", default=None)

    options = parser.parse_args()

    setupBinaries(options)
    setLoggingFromOptions(options)

    # Mess with some toil options to create useful defaults.

    # Caching generally slows down the cactus workflow, plus some
    # methods like readGlobalFileStream don't support forced
    # reads directly from the job store rather than from cache.
    options.disableCaching = True
    # Job chaining breaks service termination timing, causing unused
    # databases to accumulate and waste memory for no reason.
    options.disableChaining = True
    # The default deadlockWait is currently 60 seconds. This can cause
    # issues if the database processes take a while to actually begin
    # after they're issued. Change it to at least an hour so that we
    # don't preemptively declare a deadlock.
    if options.deadlockWait is None or options.deadlockWait < 3600:
        options.deadlockWait = 3600
    if options.retryCount is None:
        # If the user didn't specify a retryCount value, make it 5
        # instead of Toil's default (1).
        options.retryCount = 5

    with Toil(options) as toil:
        importSingularityImage()
        #Run the workflow
        if options.restart:
            halID = toil.restart()
        else:
            options.cactusDir = getTempDirectory()
            #Create the progressive cactus project 
            projWrapper = ProjectWrapper(options)
            projWrapper.writeXml()

            pjPath = os.path.join(options.cactusDir, ProjectWrapper.alignmentDirName,
                                  '%s_project.xml' % ProjectWrapper.alignmentDirName)
            assert os.path.exists(pjPath)

            project = MultiCactusProject()

            if not os.path.isdir(options.cactusDir):
                os.makedirs(options.cactusDir)

            project.readXML(pjPath)
            #import the sequences
            seqIDs = []
            for seq in project.getInputSequencePaths():
                if os.path.isdir(seq):
                    tmpSeq = getTempFile()
                    catFiles([os.path.join(seq, subSeq) for subSeq in os.listdir(seq)], tmpSeq)
                    seq = tmpSeq
                seq = makeURL(seq)
                seqIDs.append(toil.importFile(seq))
            project.setInputSequenceIDs(seqIDs)

            #import cactus config
            if options.configFile:
                cactusConfigID = toil.importFile(makeURL(options.configFile))
            else:
                cactusConfigID = toil.importFile(makeURL(project.getConfigPath()))
            project.setConfigID(cactusConfigID)

            project.syncToFileStore(toil)
            configNode = ET.parse(project.getConfigPath()).getroot()
            configWrapper = ConfigWrapper(configNode)
            configWrapper.substituteAllPredefinedConstantsWithLiterals()


            project.writeXML(pjPath)
            halID = toil.start(RunCactusPreprocessorThenProgressiveDown(options, project, memory=configWrapper.getDefaultMemory()))

        toil.exportFile(halID, makeURL(options.outputHal))

if __name__ == '__main__':
    main()<|MERGE_RESOLUTION|>--- conflicted
+++ resolved
@@ -406,53 +406,18 @@
 
     #Progressive Cactus Options
     parser.add_argument("--database", dest="database",
-                      help="Database type: tokyo_cabinet or redis"
-                      " [default: %(default)s]",
-<<<<<<< HEAD
-                      default="redis")
-                      #"redis")
-    parser.add_argument("--outputMaf", dest="outputMaf",
-                      help="[DEPRECATED use hal2maf on the ouput file instead] Path of output alignment in .maf format.  This option should be avoided and will soon be removed.  It may cause sequence names to be mangled, and use a tremendous amount of memory. ",
-                      default=None)
+                        help="Database type",
+                        choices=['kyoto_tycoon', 'redis']
+                        default="redis")
     parser.add_argument("--configFile", dest="configFile",
                       help="Specify cactus configuration file",
                       default=None)
-    parser.add_argument("--legacy", dest="legacy", action="store_true", help=
-                      "Run cactus directly on all input sequences "
-                      "without any progressive decomposition (ie how it "
-                      "was originally published in 2011)",
-                      default=False)
-    parser.add_argument("--autoAbortOnDeadlock", dest="autoAbortOnDeadlock",
-                      action="store_true",
-                      help="Abort automatically when jobTree monitor" +
-                      " suspects a deadlock by deleting the jobTree folder." +
-                      " Will guarantee no trailing DBservers but still " +
-                      " dangerous to use until we can more robustly detect " +
-                      " deadlocks.",
-                      default=False)
-    parser.add_argument("--overwrite", dest="overwrite", action="store_true",
-                      help="Re-align nodes in the tree that have already" +
-                      " been successfully aligned.",
-                      default=False)
-    parser.add_argument("--rootOutgroupDists", dest="rootOutgroupDists",
-                      help="root outgroup distance (--rootOutgroupPaths must " +
-                      "be given as well)", default=None)
-    parser.add_argument("--rootOutgroupPaths", dest="rootOutgroupPaths", type=str,
-                      help="root outgroup path (--rootOutgroup must be given " +
-                      "as well)", default=None)
-=======
-                      default="kyoto_tycoon")
-    parser.add_argument("--configFile", dest="configFile",
-                      help="Specify cactus configuration file",
-                      default=None)
->>>>>>> 4f567fdc
     parser.add_argument("--root", dest="root", help="Name of ancestral node (which"
                       " must appear in NEWICK tree in <seqfile>) to use as a "
                       "root for the alignment.  Any genomes not below this node "
                       "in the tree may be used as outgroups but will never appear"
                       " in the output.  If no root is specifed then the root"
-<<<<<<< HEAD
-                      " of the tree is used. ", default=None)
+                      " of the tree is used.", default=None)
 
     #Redis Options
     Group = parser.add_argument_group("redis Options",
@@ -488,16 +453,6 @@
                             "(ex #opts=ls#opts=p)",
                        default=None)
     parser.add_argument_group(Group)
-   
-    parser.add_argument("--nonRecursive", dest="nonRecursive", action="store_true",
-                      help="Only process given event (not children) [default=False]", 
-                      default=False)
-    
-    parser.add_argument("--event", dest="event", 
-                      help="Target event to process [default=root]", default=None)
-=======
-                      " of the tree is used. ", default=None)   
->>>>>>> 4f567fdc
     parser.add_argument("--latest", dest="latest", action="store_true",
                         help="Use the latest, locally-built docker container "
                         "rather than pulling from quay.io")
