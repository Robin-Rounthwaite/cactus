/*
 * Copyright (C) 2009-2011 by Benedict Paten (benedictpaten@gmail.com)
 *
 * Released under the MIT license, see LICENSE.txt
 */

#ifndef CACTUS_META_SEQUENCE_H_
#define CACTUS_META_SEQUENCE_H_

#include "cactusGlobals.h"

////////////////////////////////////////////////
////////////////////////////////////////////////
////////////////////////////////////////////////
//Meta sequence functions.
////////////////////////////////////////////////
////////////////////////////////////////////////
////////////////////////////////////////////////


/*
 * Constructs a meta sequence, which contains all the essential info for a sequence.
 *
 * This function is NOT thread safe, do not try to have concurrent instances of this function!
 */
MetaSequence *metaSequence_construct(int64_t start, int64_t length, const char *string, const char *header,
		Name eventName, CactusDisk *cactusDisk);

/*
 * Adds the isTrivialSequence field.
 */
MetaSequence *metaSequence_construct3(int64_t start, int64_t length, const char *string, const char *header, Name eventName,
        bool isTrivialSequence, CactusDisk *cactusDisk);

/*
 * Gets the name of the sequence.
 */
Name metaSequence_getName(MetaSequence *metaSequence);

/*
 * Gets the start coordinate of the sequence.
 */
int64_t metaSequence_getStart(MetaSequence *metaSequence);

/*
 * Gets the length of the sequence.
 */
int64_t metaSequence_getLength(MetaSequence *metaSequence);

/*
 * Gets the associated event name.
 */
Name metaSequence_getEventName(MetaSequence *metaSequence);

/*
 * Gets a string for representing a subsequence of the meta sequence.
 */
char *metaSequence_getString(MetaSequence *metaSequence, int64_t start, int64_t length, int64_t strand);

/*
 * Gets the header line associated with the meta sequence.
 */
const char *metaSequence_getHeader(MetaSequence *metaSequence);

/*
<<<<<<< HEAD
 * Returns flag indicating if sequence is trivial.
 */
bool metaSequence_isTrivialSequence(MetaSequence *metaSequence);
=======
 * Sets the header line associated with the meta sequence.
 */
void metaSequence_setHeader(MetaSequence *metaSequence, char *newHeader);
>>>>>>> 87fd410b

#endif<|MERGE_RESOLUTION|>--- conflicted
+++ resolved
@@ -63,14 +63,14 @@
 const char *metaSequence_getHeader(MetaSequence *metaSequence);
 
 /*
-<<<<<<< HEAD
  * Returns flag indicating if sequence is trivial.
  */
 bool metaSequence_isTrivialSequence(MetaSequence *metaSequence);
-=======
+
+/*
  * Sets the header line associated with the meta sequence.
  */
 void metaSequence_setHeader(MetaSequence *metaSequence, char *newHeader);
->>>>>>> 87fd410b
+
 
 #endif