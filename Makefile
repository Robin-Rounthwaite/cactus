--- conflicted
+++ resolved
@@ -120,11 +120,7 @@
 suball.sonLib:
 	cd submodules/sonLib && ${MAKE}
 	mkdir -p bin
-<<<<<<< HEAD
-	-ln -f submodules/sonLib/bin/* bin/
-=======
 	ln -f submodules/sonLib/bin/[a-zA-Z]* bin/
->>>>>>> 8831f39c
 
 suball.pinchesAndCacti: suball.sonLib
 	cd submodules/pinchesAndCacti && ${MAKE}
