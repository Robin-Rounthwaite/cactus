#!/usr/bin/env python

#Copyright (C) 2009-2011 by Benedict Paten (benedictpaten@gmail.com)
#
#Released under the MIT license, see LICENSE.txt
#!/usr/bin/env python

"""Script strings together all the components to make the basic pipeline for reconstruction.

The script uses the the jobTree.scriptTree target framework so structure all the related wrappers.

There are four high level wrappers, a SetupPhase, DownPassPhase, UpPassPhase, VerificationPahse. 

In the setup phase the system sets up the files needed for the reconstruction problem.

In the down pass phase alignments and trees are built.

In the up pass phase the adjacencies are added.

In the verification phase the reconstruction tree is checked against the expected spec.

"""

import os
import sys
import xml.etree.ElementTree as ET
import math
from optparse import OptionParser

from sonLib.bioio import getTempFile
from sonLib.bioio import newickTreeParser

from sonLib.bioio import logger
from sonLib.bioio import setLoggingFromOptions
from sonLib.bioio import getTempDirectory

from cactus.shared.common import cactusRootPath
  
from jobTree.scriptTree.target import Target 
from jobTree.scriptTree.stack import Stack 

from cactus.shared.common import runCactusSetup
from cactus.shared.common import runCactusCore
from cactus.shared.common import runCactusGetFlowers
from cactus.shared.common import runCactusExtendFlowers
from cactus.shared.common import runCactusPhylogeny
from cactus.shared.common import runCactusAdjacencies
from cactus.shared.common import runCactusBaseAligner
from cactus.shared.common import runCactusMakeNormal 
from cactus.shared.common import runCactusReference
from cactus.shared.common import runCactusAddReferenceCoordinates
from cactus.shared.common import runCactusCheck

from cactus.blastAlignment.cactus_aligner import MakeSequences
from cactus.blastAlignment.cactus_batch import MakeBlastOptions
from cactus.blastAlignment.cactus_batch import makeBlastFromOptions

from cactus.preprocessor.cactus_preprocessor import BatchPreprocessor

############################################################
############################################################
############################################################
##The setup phase.
############################################################
############################################################
############################################################

def getLongestPath(node, distance=0.0):
    """Identify the longest path from root to leaves of the species tree
    and add the min-distance.
    """
    i, j = distance, distance
    if node.left != None:
        i = getLongestPath(node.left, node.left.distance) + distance
    if node.right != None:  
        j = getLongestPath(node.right, node.right.distance) + distance
    return max(i, j)

def inverseJukesCantor(d):
    """Takes a substitution distance and calculates the number of expected changes per site (inverse jukes cantor)
    
    d = -3/4 * log(1 - 4/3 * p)
    exp(-4/3 * d) = 1 - 4/3 * p
    4/3 * p = 1 - exp(-4/3 * d)
    p = 3/4 * (1 - exp(-4/3 * d))
    
    >>> inverseJukesCantor(0.5)
    0.36493716072555599
    >>> inverseJukesCantor(1.0)
    0.55230214641320496
    >>> inverseJukesCantor(10.0)
    0.74999878530240571
    >>> inverseJukesCantor(100000.0)
    0.75
    """
    assert d >= 0.0
    return 0.75 * (1 - math.exp(-d * 4.0/3.0))

def getOptionalAttrib(node, attribName, default=None):
    """Get an optional attrib, or None, if not set.
    """
    if node.attrib.has_key(attribName):
        return node.attrib[attribName]
    return default
        
class CactusSetupPhase(Target):
    def __init__(self, options, sequences):
        Target.__init__(self, time=0.0002)
        self.options = options 
        self.sequences = sequences 
            
    def modifyConfig(self):
        #Add the identity clause into the blast strings
        alignmentNode = self.options.config.find("alignment")
        if int(alignmentNode.find("blast_misc").attrib["filterByIdentity"]):
            longestPath = getLongestPath(newickTreeParser(self.options.speciesTree))
            adjustedPath = float(alignmentNode.find("blast_misc").attrib["identityRatio"]) * longestPath + float(alignmentNode.find("blast_misc").attrib["minimumDistance"])
            identity = str(100 - int(100 * inverseJukesCantor(adjustedPath)))
            logger.info("The blast stage will filter by identity, the calculated minimum identity is %s from a longest path of %s and an adjusted path of %s" % (identity, longestPath, adjustedPath))
            for iterationNode in alignmentNode.find("iterations").findall("iteration"):
                if iterationNode.attrib["type"] == "blast":
                    blastNode = iterationNode.find("blast")
                    assert "IDENTITY" in blastNode.attrib["blastString"]
                    blastNode.attrib["blastString"] = blastNode.attrib["blastString"].replace("IDENTITY", identity)
                    assert "IDENTITY" in blastNode.attrib["selfBlastString"]
                    blastNode.attrib["selfBlastString"] = blastNode.attrib["selfBlastString"].replace("IDENTITY", identity)
                else:
                    assert iterationNode.attrib["type"] == "base"

    def run(self):
        logger.info("Starting setup phase target")
        #Modify the config options
        self.modifyConfig()
        #Make the child setup job.
        self.addChildTarget(CactusPreprocessorPhase(self.options, self.sequences))
        #initialise the down pass as the follow on.. using special '0'
        self.setFollowOnTarget(CactusAlignmentPhase('0', self.options))
        logger.info("Created child target preprocessor job, and follow on down pass job")

class CactusPreprocessorPhase(Target):
    def __init__(self, options, sequences):
        Target.__init__(self, time=0.0002)
        self.options = options 
        self.sequences = sequences

    def run(self):
        logger.info("Starting preprocessor phase target")
        
        processedSequences = self.sequences
       
        prepNode = self.options.config.find("preprocessor")
        if prepNode is not None:
            tempDir = getTempDirectory(self.getGlobalTempDir())
            processedSequences = map(lambda x: tempDir + "/" + x, self.sequences)
            logger.info("Adding child batch_preprocessor target")
            self.addChildTarget(BatchPreprocessor(self.options, self.sequences, self.sequences, tempDir, 0))

        self.setFollowOnTarget(CactusSetupWrapper(self.options, processedSequences))
        logger.info("Created followOn target cactus_setup job, and follow on down pass job")
        
class CactusSetupWrapper(Target):
    def __init__(self, options, sequences):
        Target.__init__(self, time=1.0)
        self.options = options
        self.sequences = sequences
        
    def run(self):
        logger.info("Starting cactus setup target")
        runCactusSetup(self.options.cactusDiskDatabaseString, self.sequences, 
                       self.options.speciesTree)
        logger.info("Finished the setup phase target")

############################################################
############################################################
############################################################
#The alignment phases, split into the Caf and Bar phases.
############################################################
############################################################
############################################################
    
class CactusAlignmentPhase(Target):
    def __init__(self, flowerName, options, iteration=0):
        Target.__init__(self, time=0.0002)
        self.flowerName = flowerName
        self.options = options
        self.iteration = iteration
        
    def run(self):
        logger.info("Starting the alignment phase for iteration %i", self.iteration)
        iterations = self.options.config.find("alignment").find("iterations").findall("iteration")
        if self.iteration < len(iterations):
            iterationNode = iterations[self.iteration]
            #assert int(iterationNode.attrib["number"]) == self.iteration
            if iterationNode.attrib["type"] == "blast":
                self.addChildTarget(CactusCafDown(self.options, iterationNode, [ self.flowerName ]))
            else:
                assert iterationNode.attrib["type"] == "base"
                self.addChildTarget(CactusBarDown(self.options, iterationNode, [ self.flowerName ]))
            self.setFollowOnTarget(CactusAlignmentPhase(self.flowerName, self.options, self.iteration+1))
        else:
            self.setFollowOnTarget(CactusNormalPhase(self.flowerName, self.options))
        logger.info("Finished the alignment phase for this iteration")

############################################################
############################################################
############################################################
#The CAF phase.
#
#Creates the reconstruction structure with blocks
############################################################
############################################################
############################################################

MAX_SEQUENCE_SIZE=1000000
MAX_JOB_NUMBER=1000

def makeTargets(options, extraArgs, flowersAndSizes, parentTarget, target, 
                maxSequenceSize=MAX_SEQUENCE_SIZE, jobNumber=MAX_JOB_NUMBER,
                ignoreFlowersLessThanThisSize=0):
    """Make a set of targets for a given set of flowers.
    """
    #Make child jobs
    flowerNames = []
    totalSequenceSize = 0.0
    
    minChildSize = max(1, float(maxSequenceSize)/jobNumber)
    totalChildSize = sum([ max(flowerSize, minChildSize) for flowerName, flowerSize, flowerEndNumber in flowersAndSizes ])
    
    for flowerName, flowerSize, flowerEndNumber in flowersAndSizes:
        assert(flowerSize) >= 0
        if flowerSize >= ignoreFlowersLessThanThisSize:
            if flowerSize >= maxSequenceSize: #Make sure large flowers are on there own, in their own job
                parentTarget.logToMaster("Adding an oversize flower: %s on its own, with %s bases and %s ends for target class %s" % (flowerName, flowerSize, flowerEndNumber, target))
                parentTarget.addChildTarget(target(options, extraArgs, [ flowerName ]))
            else:
                totalSequenceSize += max(flowerSize, minChildSize)
                flowerNames.append(flowerName)
                if totalSequenceSize >= maxSequenceSize: 
                    parentTarget.addChildTarget(target(options, extraArgs, flowerNames))
                    flowerNames = []
                    totalSequenceSize = 0.0
    if len(flowerNames) > 0:
        parentTarget.addChildTarget(target(options, extraArgs, flowerNames))

def makeChildTargets(options, extraArgs, flowerNames, target, childTarget, maxSequenceSize=MAX_SEQUENCE_SIZE, jobNumber=MAX_JOB_NUMBER,
                     ignoreFlowersLessThanThisSize=0):
    """Make a set of child targets for a given set of parent flowers.
    """
    childFlowers = runCactusGetFlowers(options.cactusDiskDatabaseString, flowerNames, target.getLocalTempDir())
    makeTargets(options, extraArgs, childFlowers, target, childTarget, maxSequenceSize, jobNumber,
                ignoreFlowersLessThanThisSize)

class CactusCafDown(Target):
    """This target does the down pass for the CAF alignment phase.
    """
    def __init__(self, options, iteration, flowerNames):
        Target.__init__(self, time=0.2)
        self.options = options
        self.iteration = iteration
        assert self.iteration.attrib["type"] == "blast"
        self.flowerNames = flowerNames
    
    def run(self):
        ignoreFlowersLessThanThisSize = int(self.iteration.attrib["min_sequence_size"])
        ignoreFlowersGreaterThanThisSize = int(getOptionalAttrib(self.iteration, "max_sequence_size", -1))
        makeChildTargets(self.options, self.iteration, self.flowerNames, self, CactusCafDown, 
                         ignoreFlowersLessThanThisSize=ignoreFlowersLessThanThisSize)
        for childFlowerName, childFlowerSize, childFlowerEndNumber in runCactusExtendFlowers(self.options.cactusDiskDatabaseString, self.flowerNames, 
                                                                       self.getLocalTempDir(), 
                                                                       ignoreFlowersLessThanThisSize, 
                                                                       ignoreFlowersGreaterThanThisSize):
            self.addChildTarget(CactusBlastWrapper(self.options, self.iteration, childFlowerName))

def getOption(node, attribName, default):
    if node.attrib.has_key(attribName):
        return node.attrib[attribName]
    return default
        
class CactusBlastWrapper(Target):
    """Runs blast on the given flower and passes the resulting alignment to cactus core.
    """
    def __init__(self, options, iteration, flowerName):
        Target.__init__(self, time=0.01)
        self.options = options
        self.iteration = iteration
        self.flowerName = flowerName
    
    def run(self):
        logger.info("Starting the cactus aligner target")
        #Generate a temporary file to hold the alignments
        alignmentFile = getTempFile(".fa", self.getGlobalTempDir())
        logger.info("Got an alignments file")
        
        #Now make the child aligner target
        alignmentNode = self.options.config.find("alignment")
        blastNode = self.iteration.find("blast")
        blastMiscNode = alignmentNode.find("blast_misc")
        blastOptions =  \
        makeBlastFromOptions(MakeBlastOptions(int(blastNode.attrib["chunkSize"]),
                                              int(blastMiscNode.attrib["overlapSize"]), 
                                              blastNode.attrib["blastString"], 
                                              blastNode.attrib["selfBlastString"], 
                                              int(blastMiscNode.attrib["chunksPerJob"]), 
                                              blastMiscNode.attrib["compressFiles"].lower() == "true"))
        self.addChildTarget(MakeSequences(self.options.cactusDiskDatabaseString, 
                                          self.flowerName, alignmentFile, blastOptions,
                                          minimumSequenceLength=int(getOption(blastMiscNode, "minimumSequenceLength", 0))))
        logger.info("Created the cactus_aligner child target")
        
        #Now setup a call to cactus core wrapper as a follow on
        self.setFollowOnTarget(CactusCoreWrapper(self.options, self.iteration, self.flowerName, alignmentFile))
        logger.info("Setup the follow on cactus_core target")

class CactusCoreWrapper(Target):
    """Runs cactus_core upon a given flower and alignment file.
    """
    def __init__(self, options, iteration, flowerName, alignmentFile,):
        Target.__init__(self, time=100, memory=4294967295) #Request 2^32 (4 gigs of ram)
        self.options = options
        self.iteration = iteration
        self.flowerName = flowerName
        self.alignmentFile = alignmentFile
    
    def run(self):
        logger.info("Starting the core wrapper target")
        coreParameters = self.iteration.find("core")
        if self.options.requiredSpecies != None:
            assert "(" in self.options.requiredSpecies
        runCactusCore(cactusDiskDatabaseString=self.options.cactusDiskDatabaseString,
                      alignmentFile=self.alignmentFile, 
                      flowerName=self.flowerName,
                      annealingRounds=[ int(i) for i in coreParameters.attrib["annealingRounds"].split() ],
                      deannealingRounds=[ int(i) for i in coreParameters.attrib["deannealingRounds"].split() ],
                      alignRepeatsAtRound=float(coreParameters.attrib["alignRepeatsAtRound"]),
                      trim=[ int(i) for i in coreParameters.attrib["trim"].split() ],
                      minimumTreeCoverage=float(coreParameters.attrib["minimumTreeCoverage"]),
                      blockTrim=float(coreParameters.attrib["blockTrim"]),
                      minimumBlockDegree=int(coreParameters.attrib["minimumBlockDegree"]),
                      requiredSpecies=self.options.requiredSpecies,
                      singleCopySpecies=self.options.singleCopySpecies)
        logger.info("Ran the cactus core program okay")
        
############################################################
############################################################
############################################################
#The BAR phase.
#
#Creates the reconstruction structure with blocks
############################################################
############################################################
############################################################

class CactusBarDown(Target):
    """This target does the down pass for the BAR alignment phase.
    """
    def __init__(self, options, iteration, flowerNames):
        Target.__init__(self, time=1.0)
        self.options = options
        self.flowerNames = flowerNames
        self.iteration = iteration
    
    def run(self):
        makeChildTargets(self.options, self.iteration, self.flowerNames, self, CactusBarDown)
        childFlowersAndSizes = runCactusExtendFlowers(self.options.cactusDiskDatabaseString, self.flowerNames, 
                                                      self.getLocalTempDir(), minSizeToExtend=1)
        makeTargets(self.options, self.iteration, childFlowersAndSizes, self, CactusBaseLevelAlignerWrapper, maxSequenceSize=10000)
     
class CactusBaseLevelAlignerWrapper(Target):
    """Runs cactus_baseAligner (the BAR algorithm implementation.
    """
    #We split, to deal with cleaning up the alignment file
    def __init__(self, options, iteration, flowerNames):
<<<<<<< HEAD
        Target.__init__(self, time=100)
=======
        self.numThreads = getOptionalAttrib(iteration, "num_threads")
        if self.numThreads is None:
            self.numThreads = 1
        if options.maxJobs is not None:
            self.numThreads = min(int(self.numThreads), int(options.maxJobs))
        Target.__init__(self, time=30, cpu=self.numThreads)
>>>>>>> 78056d65
        self.options = options
        self.iteration = iteration
        self.flowerNames = flowerNames
    
    def run(self):
        assert self.iteration.attrib["type"] == "base"
        
        runCactusBaseAligner(self.options.cactusDiskDatabaseString, self.flowerNames, 
                             maximumLength=float(self.iteration.attrib["banding_limit"]),
                             spanningTrees=float(self.iteration.attrib["spanning_trees"]),
                             gapGamma=float(self.iteration.attrib["gap_gamma"]),
                             useBanding=bool(int(self.iteration.attrib["use_banding"])),
                             maxBandingSize=int(self.iteration.attrib["max_banding_size"]),
                             minBandingSize=int(self.iteration.attrib["min_banding_size"]),
                             minBandingConstraintDistance=int(self.iteration.attrib["min_banding_constraint_distance"]),
                             minTraceBackDiag=int(self.iteration.attrib["min_trace_back_diag"]),
                             minTraceGapDiags=int(self.iteration.attrib["min_trace_gap_diags"]),
                             constraintDiagonalTrim=int(self.iteration.attrib["constraint_diagonal_trim"]),
                             minimumBlockDegree=int(self.iteration.attrib["minimumBlockDegree"]),
                             alignAmbiguityCharacters=bool(int(self.iteration.attrib["alignAmbiguityCharacters"])),
                             requiredSpecies=self.options.requiredSpecies,
                             pruneOutStubAlignments=bool(int(getOptionalAttrib(self.iteration, "prune_out_stub_alignments", "0"))),
                             numThreads=self.numThreads)
        
############################################################
############################################################
############################################################
#Normalisation pass
############################################################
############################################################
############################################################
    
class CactusNormalPhase(Target):
    def __init__(self, flowerName, options, normalisationRounds=-1):
        Target.__init__(self, time=0.0002)
        self.flowerName = flowerName
        self.options = options
        if(normalisationRounds < 0):
            normalisationRounds =  int(self.options.config.find("normal").attrib["rounds"])
        assert(normalisationRounds > 0)
        self.normalisationRounds=normalisationRounds
        
    def run(self):
        logger.info("Starting the normalisation phase")
        self.addChildTarget(CactusNormalDown(self.options, None, [ self.flowerName ]))
        if self.normalisationRounds-1 > 0:
            self.setFollowOnTarget(CactusNormalPhase(self.flowerName, self.options, self.normalisationRounds-1))
        else:
            self.setFollowOnTarget(CactusPhylogenyPhase(self.flowerName, self.options))
     
class CactusNormalDown(Target):
    """This target does the down pass for the normal phase.
    """
    def __init__(self, options, extras, flowerNames):
        Target.__init__(self, time=2.0)
        assert extras == None #We currently don't use this argument
        self.options = options
        self.flowerNames = flowerNames
    
    def run(self):
        self.setFollowOnTarget(CactusNormalRunnable(options=self.options, flowerNames=self.flowerNames))
        makeChildTargets(self.options, None, self.flowerNames, self, CactusNormalDown)
        
class CactusNormalRunnable(Target):
    """This targets run the normalisation script.
    """
    def __init__(self, flowerNames, options):
        Target.__init__(self, time=3.0)
        self.flowerNames = flowerNames
        self.options = options
        
    def run(self):
        maxNumberOfChains = int(self.options.config.find("normal").attrib["max_number_of_chains"])
        runCactusMakeNormal(self.options.cactusDiskDatabaseString, flowerNames=self.flowerNames, maxNumberOfChains=maxNumberOfChains)

############################################################
############################################################
############################################################
#Phylogeny pass
############################################################
############################################################
############################################################
    
class CactusPhylogenyPhase(Target):
    def __init__(self, flowerName, options):
        Target.__init__(self, time=0.0002)
        self.flowerName = flowerName
        self.options = options
        
    def run(self):
        logger.info("Starting the phylogeny phase")
        if self.options.buildTrees:
            self.addChildTarget(CactusPhylogeny(self.options, None, [ self.flowerName ]))
        self.setFollowOnTarget(CactusReferencePhase(self.flowerName, self.options))

class CactusPhylogeny(Target):
    """This target does the down pass for the phylogeny phase.
    """
    def __init__(self, options, extras, flowerNames):
        Target.__init__(self, time=5.0)
        assert extras == None #We currently don't use this argument
        self.options = options
        self.flowerNames = flowerNames
    
    def run(self):
        runCactusPhylogeny(self.options.cactusDiskDatabaseString, flowerNames=self.flowerNames)
        makeChildTargets(self.options, None, self.flowerNames, self, CactusPhylogeny)

############################################################
############################################################
############################################################
#Reference pass
############################################################
############################################################
############################################################
    
class CactusReferencePhase(Target):
    def __init__(self, flowerName, options):
        Target.__init__(self, time=0.0002)
        self.flowerName = flowerName
        self.options = options
        
    def run(self):
        logger.info("Starting the reference phase")
        if self.options.buildReference:
            self.addChildTarget(CactusReferenceDown(self.options, None, [ self.flowerName ]))
            self.setFollowOnTarget(CactusSetReferenceCoordinates(self.flowerName, self.options))
        else:
            self.setFollowOnTarget(CactusFacesPhase(self.flowerName, self.options))
        
class CactusReferenceDown(Target):
    """This target does the down pass for the reference phase.
    """
    def __init__(self, options, extras, flowerNames):
        Target.__init__(self, time=2.0)
        assert extras == None #We currently don't use this argument
        self.options = options
        self.flowerNames = flowerNames
    
    def run(self):
        referenceNode=self.options.config.find("reference")
        runCactusReference(self.options.cactusDiskDatabaseString, flowerNames=self.flowerNames, 
                           matchingAlgorithm=getOptionalAttrib(referenceNode, "matching_algorithm"), 
                           permutations=getOptionalAttrib(referenceNode, "permutations"),
                           referenceEventString=getOptionalAttrib(referenceNode, "reference"), 
                           useSimulatedAnnealing=getOptionalAttrib(referenceNode, "useSimulatedAnnealing"),
                           theta=getOptionalAttrib(referenceNode, "theta"),
                           maxNumberOfChainsBeforeSwitchingToFast=getOptionalAttrib(referenceNode, "maxNumberOfChainsBeforeSwitchingToFast"))
        makeChildTargets(self.options, None, self.flowerNames, self, CactusReferenceDown)

class CactusSetReferenceCoordinates(Target):
    """Fills in the coordinates, once a reference is added.
    """
    def __init__(self, flowerName, options):
        Target.__init__(self, time=100.0)
        self.flowerName = flowerName
        self.options = options
        
    def run(self):
        referenceNode=self.options.config.find("reference")
        runCactusAddReferenceCoordinates(self.options.cactusDiskDatabaseString, 
                                         referenceEventString=getOptionalAttrib(referenceNode, "reference"),
                                         outgroupEventString=self.options.outgroupEventName)
        self.setFollowOnTarget(CactusFacesPhase(self.flowerName, self.options))

############################################################
############################################################
############################################################
#Faces pass
############################################################
############################################################
############################################################
    
class CactusFacesPhase(Target):
    def __init__(self, flowerName, options):
        Target.__init__(self, time=0.0002)
        self.flowerName = flowerName
        self.options = options
        
    def run(self):
        logger.info("Starting the faces phase")
        if self.options.buildFaces:
            self.addChildTarget(CactusFaces(self.options, None, [ self.flowerName ]))
        self.setFollowOnTarget(CactusCheckPhase(self.flowerName, self.options))
        
class CactusFaces(Target):
    """This target does the down pass for the faces phase.
    """
    def __init__(self, options, extras, flowerNames):
        Target.__init__(self, time=0.0)
        assert extras == None #We currently don't use this argument
        self.options = options
        self.flowerNames = flowerNames
    
    def run(self):
        runCactusAdjacencies(self.options.cactusDiskDatabaseString, flowerNames=self.flowerNames)
        makeChildTargets(self.options, None, self.flowerNames, self, CactusFaces)

############################################################
############################################################
############################################################
#Check pass
############################################################
############################################################
############################################################
    
class CactusCheckPhase(Target):
    def __init__(self, flowerName, options):
        Target.__init__(self, time=0.0002)
        self.flowerName = flowerName
        self.options = options
        
    def run(self):
        if not self.options.skipCheck:
            logger.info("Starting the verification phase")
            self.addChildTarget(CactusCheck(self.options, None, [ self.flowerName ]))
        
class CactusCheck(Target):
    """This target does the down pass for the check phase.
    """
    def __init__(self, options, extras, flowerNames):
        Target.__init__(self, time=5.0)
        assert extras == None #We currently don't use this argument
        self.options = options
        self.flowerNames = flowerNames
    
    def run(self):
        runCactusCheck(self.options.cactusDiskDatabaseString, self.flowerNames)
        makeChildTargets(self.options, None, self.flowerNames, self, CactusCheck)   

# add stuff to the options object 
# (code extracted from the main() method so it can be reused by progressive)
def expandWorkflowOptions(options, experimentFile = None):
    if experimentFile is not None:
        options.experimentFile = experimentFile
    else:
        options.experimentFile = ET.parse(options.experimentFile).getroot()
    #Get the database string
    options.cactusDiskDatabaseString = ET.tostring(options.experimentFile.find("cactus_disk").find("st_kv_database_conf"))
    #Get the species tree
    options.speciesTree = options.experimentFile.attrib["species_tree"]
    #Parse the config file which contains all the program options
    if options.experimentFile.attrib["config"] == "default":
        options.experimentFile.attrib["config"] = os.path.join(cactusRootPath(), "pipeline", "cactus_workflow_config.xml")
    else:
        logger.info("Using user specified experiment file")
    #Get the config file for the experiment
    options.config = ET.parse(options.experimentFile.attrib["config"]).getroot()
    #Get any list of 'required species' for the blocks of the cactus.
    def parseRequiredSpecies(experiment):
        requiredSpeciesNodes = experiment.findall("required_species")
        if len(requiredSpeciesNodes) == 0:
            return None
        s = "(" + ",".join([ "(" + str(int(requiredSpeciesNode.attrib["coverage"])) + "," +  \
                               ",".join(requiredSpeciesNode.text.split()) + ")" \
                               for requiredSpeciesNode in requiredSpeciesNodes ]) + ");"
        logger.debug("Got the following required species tree structure: %s" % s)
        return s
    options.requiredSpecies = parseRequiredSpecies(options.experimentFile)
    options.singleCopySpecies = getOptionalAttrib(options.experimentFile, "single_copy_species")
    options.outgroupEventName = getOptionalAttrib(options.experimentFile, "outgroup_event")
    logger.info("Parsed the XML options file")
    
   
def main():
    ##########################################
    #Construct the arguments.
    ##########################################
    
    parser = OptionParser()
    Stack.addJobTreeOptions(parser)
    
    parser.add_option("--experiment", dest="experimentFile", help="The file containing a link to the experiment parameters")
    
    parser.add_option("--setupAndBuildAlignments", dest="setupAndBuildAlignments", action="store_true",
                      help="Setup and build alignments then normalise the resulting structure", default=False)
    
    parser.add_option("--buildTrees", dest="buildTrees", action="store_true",
                      help="Build trees", default=False) 
    
    parser.add_option("--buildFaces", dest="buildFaces", action="store_true",
                      help="Build adjacencies", default=False)
    
    parser.add_option("--buildReference", dest="buildReference", action="store_true",
                      help="Creates a reference ordering for the flowers", default=False)
    
    parser.add_option("--skipCheck", dest="skipCheck", action="store_true",
                      help="Don't run cactus_check", default=False)
    
    options, args = parser.parse_args()
    setLoggingFromOptions(options)
    
    if len(args) != 0:
        raise RuntimeError("Unrecognised input arguments: %s" % " ".join(args))

    # process the options
    expandWorkflowOptions(options)
    #Get the sequences
    sequences = options.experimentFile.attrib["sequences"].split()
    
    if options.setupAndBuildAlignments:
        baseTarget = CactusSetupPhase(options, sequences)
        logger.info("Going to create alignments and define the cactus tree")
    elif options.buildTrees:
        baseTarget = CactusPhylogenyPhase('0', options)
        logger.info("Starting from phylogeny phase")
    elif options.buildReference:
        baseTarget = CactusReferencePhase('0', options)
        logger.info("Starting from reference phase")
    elif options.buildFaces:
        baseTarget = CactusFacesPhase('0', options)
        logger.info("Starting from faces phase")
    else:
        logger.info("Nothing to do!")
        return
    
    Stack(baseTarget).startJobTree(options)
    logger.info("Done with job tree")

def _test():
    import doctest      
    return doctest.testmod()

if __name__ == '__main__':
    from cactus.pipeline.cactus_workflow import *
    _test()
    main()<|MERGE_RESOLUTION|>--- conflicted
+++ resolved
@@ -370,16 +370,8 @@
     """
     #We split, to deal with cleaning up the alignment file
     def __init__(self, options, iteration, flowerNames):
-<<<<<<< HEAD
-        Target.__init__(self, time=100)
-=======
-        self.numThreads = getOptionalAttrib(iteration, "num_threads")
-        if self.numThreads is None:
-            self.numThreads = 1
-        if options.maxJobs is not None:
-            self.numThreads = min(int(self.numThreads), int(options.maxJobs))
+        self.numThreads = int(getOptionalAttrib(iteration, "num_threads", 1))
         Target.__init__(self, time=30, cpu=self.numThreads)
->>>>>>> 78056d65
         self.options = options
         self.iteration = iteration
         self.flowerNames = flowerNames
